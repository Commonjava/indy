<?xml version="1.0" encoding="UTF-8"?>
<!--

    Copyright (C) 2011-2020 Red Hat, Inc. (https://github.com/Commonjava/indy)

    Licensed under the Apache License, Version 2.0 (the "License");
    you may not use this file except in compliance with the License.
    You may obtain a copy of the License at

            http://www.apache.org/licenses/LICENSE-2.0

    Unless required by applicable law or agreed to in writing, software
    distributed under the License is distributed on an "AS IS" BASIS,
    WITHOUT WARRANTIES OR CONDITIONS OF ANY KIND, either express or implied.
    See the License for the specific language governing permissions and
    limitations under the License.

-->
<project xmlns="http://maven.apache.org/POM/4.0.0" xmlns:xsi="http://www.w3.org/2001/XMLSchema-instance" xsi:schemaLocation="http://maven.apache.org/POM/4.0.0 http://maven.apache.org/xsd/maven-4.0.0.xsd">
  <parent>
    <groupId>org.commonjava.indy</groupId>
    <artifactId>indy-subsystems</artifactId>
<<<<<<< HEAD
    <version>2.7.0-SNAPSHOT</version>
=======
    <version>2.6.2-SNAPSHOT</version>
>>>>>>> 4997e6e5
  </parent>
  <modelVersion>4.0.0</modelVersion>

  <artifactId>indy-subsys-metrics</artifactId>

  <dependencies>
    <dependency>
      <groupId>org.commonjava.util</groupId>
      <artifactId>o11yphant-metrics-common</artifactId>
    </dependency>
    <dependency>
      <groupId>org.apache.commons</groupId>
      <artifactId>commons-lang3</artifactId>
    </dependency>
    <dependency>
      <groupId>org.commonjava.indy</groupId>
      <artifactId>indy-api</artifactId>
    </dependency>
  </dependencies>

  <build>
    <plugins>
      <plugin>
        <artifactId>maven-assembly-plugin</artifactId>
        <executions>
          <execution>
            <id>confset</id>
            <goals>
              <goal>single</goal>
            </goals>
            <phase>package</phase>
            <configuration>
              <descriptorRefs>
                <descriptorRef>confset</descriptorRef>
              </descriptorRefs>
            </configuration>
          </execution>
        </executions>
      </plugin>
    </plugins>
  </build>


</project><|MERGE_RESOLUTION|>--- conflicted
+++ resolved
@@ -20,11 +20,7 @@
   <parent>
     <groupId>org.commonjava.indy</groupId>
     <artifactId>indy-subsystems</artifactId>
-<<<<<<< HEAD
     <version>2.7.0-SNAPSHOT</version>
-=======
-    <version>2.6.2-SNAPSHOT</version>
->>>>>>> 4997e6e5
   </parent>
   <modelVersion>4.0.0</modelVersion>
 
