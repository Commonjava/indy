--- conflicted
+++ resolved
@@ -235,7 +235,6 @@
 
     @MetricWrapperStart
     public Timer.Context startTimer( @MetricWrapperNamed String name )
-<<<<<<< HEAD
     {
         Timer.Context tctx = this.metricRegistry.timer( name ).time();
         ThreadContext ctx = ThreadContext.getContext( true );
@@ -247,19 +246,6 @@
     @MetricWrapperEnd
     public long stopTimer( @MetricWrapperNamed String name )
     {
-=======
-    {
-        Timer.Context tctx = this.metricRegistry.timer( name ).time();
-        ThreadContext ctx = ThreadContext.getContext( true );
-        ctx.put( TIMER + name, tctx );
-
-        return tctx;
-    }
-
-    @MetricWrapperEnd
-    public long stopTimer( @MetricWrapperNamed String name )
-    {
->>>>>>> 456a0678
         ThreadContext ctx = ThreadContext.getContext( false );
         if ( ctx == null )
         {
@@ -281,7 +267,6 @@
     }
 
     public void accumulate( String name, final double elapsed )
-<<<<<<< HEAD
     {
         ThreadContext ctx = ThreadContext.getContext( true );
         if ( ctx != null )
@@ -307,33 +292,6 @@
     @MetricWrapper
     public <T> T wrapWithStandardMetrics( final Supplier<T> method, @MetricWrapperNamed final Supplier<String> classifier )
     {
-=======
-    {
-        ThreadContext ctx = ThreadContext.getContext( true );
-        if ( ctx != null )
-        {
-            if ( !checkMetered( ctx ) )
-            {
-                return;
-            }
-
-            ctx.putIfAbsent( CUMULATIVE_TIMINGS, new ConcurrentHashMap<>() );
-            Map<String, Double> timingMap = (Map<String, Double>) ctx.get( CUMULATIVE_TIMINGS );
-
-            timingMap.merge( name, elapsed, ( existingVal, newVal ) -> existingVal + newVal );
-
-            ctx.putIfAbsent( CUMULATIVE_COUNTS, new ConcurrentHashMap<>() );
-            Map<String, Integer> countMap =
-                    (Map<String, Integer>) ctx.get( CUMULATIVE_COUNTS );
-
-            countMap.merge( name, 1, ( existingVal, newVal ) -> existingVal + 1 );
-        }
-    }
-
-    @MetricWrapper
-    public <T> T wrapWithStandardMetrics( final Supplier<T> method, @MetricWrapperNamed final Supplier<String> classifier )
-    {
->>>>>>> 456a0678
 //        if ( logger.isDebugEnabled() )
 //        {
 //            Throwable t = new Throwable();
@@ -421,8 +379,6 @@
         } );
     }
 
-<<<<<<< HEAD
-=======
     public MetricRegistry getMetricRegistry()
     {
         return metricRegistry;
@@ -432,5 +388,4 @@
     {
         return config;
     }
->>>>>>> 456a0678
 }