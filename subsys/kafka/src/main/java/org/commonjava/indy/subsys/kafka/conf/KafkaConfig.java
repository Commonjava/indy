/**
 * Copyright (C) 2011-2023 Red Hat, Inc. (https://github.com/Commonjava/indy)
 *
 * Licensed under the Apache License, Version 2.0 (the "License");
 * you may not use this file except in compliance with the License.
 * You may obtain a copy of the License at
 *
 *         http://www.apache.org/licenses/LICENSE-2.0
 *
 * Unless required by applicable law or agreed to in writing, software
 * distributed under the License is distributed on an "AS IS" BASIS,
 * WITHOUT WARRANTIES OR CONDITIONS OF ANY KIND, either express or implied.
 * See the License for the specific language governing permissions and
 * limitations under the License.
 */
package org.commonjava.indy.subsys.kafka.conf;

import org.commonjava.indy.conf.IndyConfigInfo;
import org.commonjava.propulsor.config.annotation.ConfigName;
import org.commonjava.propulsor.config.annotation.SectionName;

import javax.enterprise.context.ApplicationScoped;
import java.io.File;
import java.io.InputStream;
import java.util.ArrayList;
import java.util.Arrays;
import java.util.List;

import static org.apache.commons.lang3.StringUtils.isBlank;

@SectionName( "kafka" )
@ApplicationScoped
public class KafkaConfig
        implements IndyConfigInfo
{

    private static final String DEFAULT_BOOTSTRP_SERVERS = "127.0.0.1:9092";

    private static final String DEFAULT_GROUP = "kstreams-group";

    private static final Integer DEFAULT_RECORDS_PER_PARTITION = 1000;

    private static final boolean DEFAULT_ENABLED = true;

<<<<<<< HEAD
    private static final long DEFALUT_TIMEOUTMILLIS = 60000;
=======
    private static final boolean DEFAULT_TRACE = false;
>>>>>>> 8f10c782

    private Boolean enabled;

    private String bootstrapServers;

    private List<String> topics;

    private String group;

    private Integer recordsPerPartition;

    private String fileEventTopic;

    private Boolean tracing;

    public KafkaConfig()
    {
    }

    public boolean isEnabled()
    {
        return enabled == null ? DEFAULT_ENABLED : enabled;
    }

    public Boolean getEnabled()
    {
        return enabled;
    }

    @ConfigName( "enabled" )
    public void setEnabled( final boolean enabled )
    {
        this.enabled = enabled;
    }

    public String getBootstrapServers()
    {
        return bootstrapServers == null ? DEFAULT_BOOTSTRP_SERVERS : bootstrapServers;
    }

    @ConfigName( "kafka.bootstrap.servers" )
    public void setBootstrapServers( final String bootstrapServers )
    {
        this.bootstrapServers = bootstrapServers;
    }

    public List<String> getTopics()
    {
        return topics;
    }

    @ConfigName( "kafka.topics" )
    public void setTopics( final String topic )
    {
        String[] topicArray = topic.split( "," );
        this.topics = new ArrayList<>();
        this.topics.addAll( Arrays.asList( topicArray ) );
    }

    public String getGroup()
    {
        String group = System.getenv( "POD_NAME" );
        return isBlank( group ) ? DEFAULT_GROUP : group;
    }

    public void setGroup( final String group )
    {
        this.group = group;
    }

    public Integer getRecordsPerPartition()
    {
        return recordsPerPartition == null ? DEFAULT_RECORDS_PER_PARTITION : recordsPerPartition;
    }

    @ConfigName( "kafka.records.per.partition" )
    public void setRecordsPerPartition( Integer recordsPerPartition )
    {
        this.recordsPerPartition = recordsPerPartition;
    }

    public String getFileEventTopic()
    {
        return fileEventTopic;
    }

    @ConfigName( "topic.file_event" )
    public void setFileEventTopic( String fileEventTopic )
    {
        this.fileEventTopic = fileEventTopic;
    }

<<<<<<< HEAD
=======
    public boolean isTracing()
    {
        return tracing == null ? DEFAULT_TRACE : tracing;
    }

    @ConfigName( "kafka.trace" )
    public void setTracing( boolean tracing )
    {
        this.tracing = tracing;
    }

>>>>>>> 8f10c782
    @Override
    public String getDefaultConfigFileName()
    {
        return new File( IndyConfigInfo.CONF_INCLUDES_DIR, "kafka.conf" ).getPath();
    }

    @Override
    public InputStream getDefaultConfig()
    {
        return Thread.currentThread().getContextClassLoader().getResourceAsStream( "default-kafka.conf" );
    }
}<|MERGE_RESOLUTION|>--- conflicted
+++ resolved
@@ -42,11 +42,7 @@
 
     private static final boolean DEFAULT_ENABLED = true;
 
-<<<<<<< HEAD
-    private static final long DEFALUT_TIMEOUTMILLIS = 60000;
-=======
     private static final boolean DEFAULT_TRACE = false;
->>>>>>> 8f10c782
 
     private Boolean enabled;
 
@@ -139,8 +135,6 @@
         this.fileEventTopic = fileEventTopic;
     }
 
-<<<<<<< HEAD
-=======
     public boolean isTracing()
     {
         return tracing == null ? DEFAULT_TRACE : tracing;
@@ -152,7 +146,6 @@
         this.tracing = tracing;
     }
 
->>>>>>> 8f10c782
     @Override
     public String getDefaultConfigFileName()
     {
