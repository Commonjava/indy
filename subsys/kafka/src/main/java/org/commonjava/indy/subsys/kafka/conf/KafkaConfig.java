--- conflicted
+++ resolved
@@ -1,9 +1,5 @@
 /**
-<<<<<<< HEAD
- * Copyright (C) 2011-2022 Red Hat, Inc. (https://github.com/Commonjava/indy)
-=======
  * Copyright (C) 2011-2023 Red Hat, Inc. (https://github.com/Commonjava/indy)
->>>>>>> be00993e
  *
  * Licensed under the Apache License, Version 2.0 (the "License");
  * you may not use this file except in compliance with the License.
@@ -20,10 +16,6 @@
 package org.commonjava.indy.subsys.kafka.conf;
 
 import org.commonjava.indy.conf.IndyConfigInfo;
-<<<<<<< HEAD
-import org.commonjava.propulsor.config.ConfigurationException;
-=======
->>>>>>> be00993e
 import org.commonjava.propulsor.config.annotation.ConfigName;
 import org.commonjava.propulsor.config.annotation.SectionName;
 
@@ -39,7 +31,7 @@
 @SectionName( "kafka" )
 @ApplicationScoped
 public class KafkaConfig
-                implements IndyConfigInfo
+        implements IndyConfigInfo
 {
 
     private static final String DEFAULT_BOOTSTRP_SERVERS = "127.0.0.1:9092";
@@ -54,11 +46,6 @@
 
     private Boolean enabled;
 
-<<<<<<< HEAD
-    private String fileEventTopic;
-
-    private Long timeoutMillis;
-=======
     private String bootstrapServers;
 
     private List<String> topics;
@@ -68,7 +55,6 @@
     private Integer recordsPerPartition;
 
     private String fileEventTopic;
->>>>>>> be00993e
 
     public KafkaConfig()
     {
@@ -79,21 +65,6 @@
         return enabled == null ? DEFAULT_ENABLED : enabled;
     }
 
-<<<<<<< HEAD
-    public String getFileEventTopic()
-    {
-        return fileEventTopic;
-    }
-
-    @ConfigName( "topic.file_event" )
-    public void setFileEventTopic( String fileEventTopic )
-    {
-        this.fileEventTopic = fileEventTopic;
-    }
-
-    @Override
-    public void sectionComplete(String name) throws ConfigurationException
-=======
     public Boolean getEnabled()
     {
         return enabled;
@@ -117,24 +88,10 @@
     }
 
     public List<String> getTopics()
->>>>>>> be00993e
     {
         return topics;
     }
 
-<<<<<<< HEAD
-    public Long getTimeoutMillis()
-    {
-        return timeoutMillis == null ? DEFALUT_TIMEOUTMILLIS : timeoutMillis ;
-    }
-
-    @ConfigName( "timeout_in_mills" )
-    public void setTimeoutMillis( Long timeoutMillis )
-    {
-        this.timeoutMillis = timeoutMillis;
-    }
-
-=======
     @ConfigName( "kafka.topics" )
     public void setTopics( final String topic )
     {
@@ -164,6 +121,7 @@
     {
         this.recordsPerPartition = recordsPerPartition;
     }
+
     public String getFileEventTopic()
     {
         return fileEventTopic;
@@ -175,8 +133,6 @@
         this.fileEventTopic = fileEventTopic;
     }
 
-
->>>>>>> be00993e
     @Override
     public String getDefaultConfigFileName()
     {
