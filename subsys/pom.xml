--- conflicted
+++ resolved
@@ -41,11 +41,8 @@
     <module>prefetch</module>
     <module>kafka</module>
     <module>cpool</module>
-<<<<<<< HEAD
     <module>cassandra</module>
-=======
     <module>honeycomb</module>
->>>>>>> 3f78c312
   </modules>
   
 </project>