--- conflicted
+++ resolved
@@ -206,10 +206,7 @@
     @Override
     public void reset()
     {
-<<<<<<< HEAD
         // No-op
-=======
->>>>>>> c7f05f92
     }
 
     private <T> T noExceptions( final Supplier<T> task )
