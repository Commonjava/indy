--- conflicted
+++ resolved
@@ -34,7 +34,7 @@
 
 @ApplicationScoped
 public class IspnRegistrySetProvider
-                implements MetricSetProvider
+        implements MetricSetProvider
 {
     @Inject
     private IndyMetricsConfig metricsConfig;
@@ -52,34 +52,23 @@
     @Override
     public synchronized MetricSet getMetricSet()
     {
-        if ( metricSet == null )
+        logger.info( "Adding ISPN checks" );
+        String gauges = metricsConfig.getIspnGauges();
+        List<String> list = null;
+        if ( gauges != null )
         {
-<<<<<<< HEAD
-            logger.info( "Adding ISPN checks" );
-            String gauges = metricsConfig.getIspnGauges();
-            List<String> list = null;
-            if ( gauges != null )
-            {
-                list = Arrays.asList( gauges.trim().split( "\\s*,\\s*" ) );
-            }
-=======
             list = Arrays.asList( gauges.trim().split( "," ) );
         }
->>>>>>> c7f05f92
 
-            for ( IspnCacheRegistry cacheRegistry : cacheRegistrySet )
+        for ( IspnCacheRegistry cacheRegistry : cacheRegistrySet )
+        {
+            Set<String> caches = cacheRegistry.getCacheNames();
+            if ( caches != null )
             {
-                Set<String> caches = cacheRegistry.getCacheNames();
-                if ( caches != null )
-                {
-                    caches.forEach( ( n ) -> cacheProducer.getCacheManager().getCache( n ) );
-                }
+                caches.forEach( ( n ) -> cacheProducer.getCacheManager().getCache( n ) );
             }
-
-            this.metricSet = new IspnCheckRegistrySet( cacheProducer.getCacheManager(), list );
         }
-
-        return metricSet;
+        return new IspnCheckRegistrySet( cacheProducer.getCacheManager(), list );
     }
 
     @Override
@@ -97,10 +86,6 @@
     @Override
     public void reset()
     {
-<<<<<<< HEAD
-        metricSet.reset();
-=======
         getMetricSet().reset();
->>>>>>> c7f05f92
     }
 }