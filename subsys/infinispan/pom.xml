<!--

    Copyright (C) 2011-2020 Red Hat, Inc. (https://github.com/Commonjava/indy)

    Licensed under the Apache License, Version 2.0 (the "License");
    you may not use this file except in compliance with the License.
    You may obtain a copy of the License at

            http://www.apache.org/licenses/LICENSE-2.0

    Unless required by applicable law or agreed to in writing, software
    distributed under the License is distributed on an "AS IS" BASIS,
    WITHOUT WARRANTIES OR CONDITIONS OF ANY KIND, either express or implied.
    See the License for the specific language governing permissions and
    limitations under the License.

-->
<project xmlns="http://maven.apache.org/POM/4.0.0" xmlns:xsi="http://www.w3.org/2001/XMLSchema-instance" xsi:schemaLocation="http://maven.apache.org/POM/4.0.0 http://maven.apache.org/xsd/maven-4.0.0.xsd">
  <modelVersion>4.0.0</modelVersion>

  <parent>
    <groupId>org.commonjava.indy</groupId>
    <artifactId>indy-subsystems</artifactId>
<<<<<<< HEAD
    <version>3.0.0-SNAPSHOT</version>
=======
    <version>2.7.6</version>
>>>>>>> 63b8ee08
  </parent>

  <artifactId>indy-subsys-infinispan</artifactId>

  <name>Indy :: Subsystems :: Infinispan</name>

  <dependencies>
    <dependency>
      <groupId>org.commonjava.indy</groupId>
      <artifactId>indy-api</artifactId>
    </dependency>
    <dependency>
      <groupId>org.commonjava.indy</groupId>
      <artifactId>indy-subsys-flatfile</artifactId>
    </dependency>
    <dependency>
      <groupId>org.commonjava.indy</groupId>
      <artifactId>indy-subsys-metrics</artifactId>
    </dependency>
    <dependency>
      <groupId>org.infinispan</groupId>
      <artifactId>infinispan-commons</artifactId>
    </dependency>
    <dependency>
      <groupId>org.infinispan</groupId>
      <artifactId>infinispan-core</artifactId>
    </dependency>
    <dependency>
      <groupId>org.infinispan</groupId>
      <artifactId>infinispan-cdi-embedded</artifactId>
    </dependency>
    <dependency>
      <groupId>org.infinispan</groupId>
      <artifactId>infinispan-query</artifactId>
    </dependency>
    <dependency>
      <groupId>org.infinispan</groupId>
      <artifactId>infinispan-cachestore-jdbc</artifactId>
    </dependency>
    <dependency>
      <groupId>org.infinispan</groupId>
      <artifactId>infinispan-client-hotrod</artifactId>
    </dependency>
    <dependency>
      <groupId>org.infinispan</groupId>
      <artifactId>infinispan-remote-query-client</artifactId>
    </dependency>
    <dependency>
      <groupId>org.infinispan.protostream</groupId>
      <artifactId>protostream-processor</artifactId>
    </dependency>
    <dependency>
      <groupId>commons-io</groupId>
      <artifactId>commons-io</artifactId>
    </dependency>
    <dependency>
      <groupId>org.jboss.weld.se</groupId>
      <artifactId>weld-se-core</artifactId>
    </dependency>
    <dependency>
      <groupId>org.hibernate</groupId>
      <artifactId>hibernate-search-orm</artifactId>
    </dependency>
    <dependency>
      <groupId>org.postgresql</groupId>
      <artifactId>postgresql</artifactId>
    </dependency>
    <dependency>
      <groupId>com.google.code.gson</groupId>
      <artifactId>gson</artifactId>
    </dependency>
  </dependencies>

  <build>
    <plugins>
      <plugin>
        <artifactId>maven-assembly-plugin</artifactId>
        <executions>
          <execution>
            <id>confset</id>
            <goals>
              <goal>single</goal>
            </goals>
            <phase>package</phase>
            <configuration>
              <descriptorRefs>
                <descriptorRef>confset</descriptorRef>
              </descriptorRefs>
            </configuration>
          </execution>
        </executions>
      </plugin>
    </plugins>
  </build>
</project><|MERGE_RESOLUTION|>--- conflicted
+++ resolved
@@ -21,11 +21,7 @@
   <parent>
     <groupId>org.commonjava.indy</groupId>
     <artifactId>indy-subsystems</artifactId>
-<<<<<<< HEAD
     <version>3.0.0-SNAPSHOT</version>
-=======
-    <version>2.7.6</version>
->>>>>>> 63b8ee08
   </parent>
 
   <artifactId>indy-subsys-infinispan</artifactId>
