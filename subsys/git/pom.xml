<!--

    Copyright (C) 2011-2020 Red Hat, Inc. (https://github.com/Commonjava/indy)

    Licensed under the Apache License, Version 2.0 (the "License");
    you may not use this file except in compliance with the License.
    You may obtain a copy of the License at

            http://www.apache.org/licenses/LICENSE-2.0

    Unless required by applicable law or agreed to in writing, software
    distributed under the License is distributed on an "AS IS" BASIS,
    WITHOUT WARRANTIES OR CONDITIONS OF ANY KIND, either express or implied.
    See the License for the specific language governing permissions and
    limitations under the License.

-->
<project xmlns="http://maven.apache.org/POM/4.0.0" xmlns:xsi="http://www.w3.org/2001/XMLSchema-instance"
         xsi:schemaLocation="http://maven.apache.org/POM/4.0.0 http://maven.apache.org/xsd/maven-4.0.0.xsd">
  <modelVersion>4.0.0</modelVersion>

  <parent>
    <groupId>org.commonjava.indy</groupId>
    <artifactId>indy-subsystems</artifactId>
<<<<<<< HEAD
    <version>2.7.0-SNAPSHOT</version>
=======
    <version>2.7.6-SNAPSHOT</version>
>>>>>>> c7f05f92
  </parent>

  <artifactId>indy-subsys-git</artifactId>

  <name>Indy :: Subsystems :: Git Support</name>

  <dependencies>
    <dependency>
      <groupId>org.eclipse.jgit</groupId>
      <artifactId>org.eclipse.jgit</artifactId>
    </dependency>
    <dependency>
      <groupId>org.jboss.weld.se</groupId>
      <artifactId>weld-se-core</artifactId>
    </dependency>
    <dependency>
      <groupId>org.commonjava.indy</groupId>
      <artifactId>indy-subsys-flatfile</artifactId>
    </dependency>
    <dependency>
      <groupId>org.commonjava.indy</groupId>
      <artifactId>indy-api</artifactId>
    </dependency>
    <dependency>
      <groupId>org.jboss.byteman</groupId>
      <artifactId>byteman-bmunit</artifactId>
    </dependency>
  </dependencies>
</project><|MERGE_RESOLUTION|>--- conflicted
+++ resolved
@@ -22,11 +22,7 @@
   <parent>
     <groupId>org.commonjava.indy</groupId>
     <artifactId>indy-subsystems</artifactId>
-<<<<<<< HEAD
-    <version>2.7.0-SNAPSHOT</version>
-=======
     <version>2.7.6-SNAPSHOT</version>
->>>>>>> c7f05f92
   </parent>
 
   <artifactId>indy-subsys-git</artifactId>
