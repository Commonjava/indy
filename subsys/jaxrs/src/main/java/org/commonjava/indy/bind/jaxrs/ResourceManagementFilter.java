--- conflicted
+++ resolved
@@ -37,28 +37,15 @@
 import javax.servlet.ServletResponse;
 import javax.servlet.http.HttpServletRequest;
 import java.io.IOException;
-<<<<<<< HEAD
-import java.util.HashMap;
 import java.util.Map;
-import java.util.UUID;
-=======
-import java.util.Map;
->>>>>>> 3f78c312
 import java.util.concurrent.atomic.AtomicReference;
 import java.util.function.Supplier;
 
 import static org.commonjava.indy.metrics.RequestContextHelper.CLIENT_ADDR;
 import static org.commonjava.indy.metrics.RequestContextHelper.CUMULATIVE_COUNTS;
 import static org.commonjava.indy.metrics.RequestContextHelper.CUMULATIVE_TIMINGS;
-<<<<<<< HEAD
-import static org.commonjava.indy.metrics.RequestContextHelper.EXTERNAL_ID;
-import static org.commonjava.indy.metrics.RequestContextHelper.INTERNAL_ID;
-import static org.commonjava.indy.metrics.RequestContextHelper.IS_METERED;
-import static org.commonjava.indy.metrics.RequestContextHelper.PREFERRED_ID;
-=======
 import static org.commonjava.indy.metrics.RequestContextHelper.FORCE_METERED;
 import static org.commonjava.indy.metrics.RequestContextHelper.IS_METERED;
->>>>>>> 3f78c312
 import static org.commonjava.indy.metrics.RequestContextHelper.REQUEST_PHASE;
 import static org.commonjava.indy.metrics.RequestContextHelper.REQUEST_PHASE_START;
 
@@ -135,14 +122,7 @@
         {
             ThreadContext threadContext = ThreadContext.getContext( true );
 
-<<<<<<< HEAD
-            boolean isMetered = metricsManager.isMetered( ()->{
-                String header = hsr.getHeader( FORCE_METERED );
-                return ( header == null || Boolean.parseBoolean( header ) );
-            } );
-=======
             boolean isMetered = metricsManager.isMetered( ()-> RequestContextHelper.getContext( FORCE_METERED, Boolean.FALSE ) );
->>>>>>> 3f78c312
 
             threadContext.put( IS_METERED, isMetered );
 
@@ -208,22 +188,14 @@
                 if ( cumulativeTimings != null )
                 {
                     cumulativeTimings.forEach(
-<<<<<<< HEAD
-                            ( k, v ) -> MDC.put( CUMULATIVE_TIMINGS + "." + k, String.format( "%.3f", v ) ) );
-=======
                             ( k, v ) -> RequestContextHelper.setContext( CUMULATIVE_TIMINGS + "." + k, String.format( "%.3f", v ) ) );
->>>>>>> 3f78c312
                 }
 
                 Map<String, Integer> cumulativeCounts = (Map<String, Integer>) ctx.get( CUMULATIVE_COUNTS );
                 if ( cumulativeCounts != null )
                 {
                     cumulativeCounts.forEach(
-<<<<<<< HEAD
-                            ( k, v ) -> MDC.put( CUMULATIVE_COUNTS + "." + k, String.format( "%d", v ) ) );
-=======
                             ( k, v ) -> RequestContextHelper.setContext( CUMULATIVE_COUNTS + "." + k, String.format( "%d", v ) ) );
->>>>>>> 3f78c312
                 }
             }
 
