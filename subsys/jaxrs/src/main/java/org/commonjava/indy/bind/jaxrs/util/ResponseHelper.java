/**
<<<<<<< HEAD
 * Copyright (C) 2011-2022 Red Hat, Inc. (https://github.com/Commonjava/indy)
=======
 * Copyright (C) 2011-2023 Red Hat, Inc. (https://github.com/Commonjava/indy)
>>>>>>> be00993e
 *
 * Licensed under the Apache License, Version 2.0 (the "License");
 * you may not use this file except in compliance with the License.
 * You may obtain a copy of the License at
 *
 *         http://www.apache.org/licenses/LICENSE-2.0
 *
 * Unless required by applicable law or agreed to in writing, software
 * distributed under the License is distributed on an "AS IS" BASIS,
 * WITHOUT WARRANTIES OR CONDITIONS OF ANY KIND, either express or implied.
 * See the License for the specific language governing permissions and
 * limitations under the License.
 */
package org.commonjava.indy.bind.jaxrs.util;

import com.fasterxml.jackson.databind.ObjectMapper;
import org.apache.commons.codec.digest.DigestUtils;
import org.apache.commons.lang3.StringUtils;
import org.commonjava.indy.IndyWorkflowException;
import org.commonjava.indy.content.ContentDigester;
import org.commonjava.o11yphant.metrics.DefaultMetricsManager;
import org.commonjava.indy.subsys.metrics.conf.IndyMetricsConfig;
import org.commonjava.indy.model.core.StoreKey;
import org.commonjava.indy.model.util.HttpUtils;
import org.commonjava.indy.util.ApplicationContent;
import org.commonjava.indy.util.ApplicationHeader;
import org.commonjava.indy.util.ApplicationStatus;
import org.commonjava.indy.util.LocationUtils;
import org.commonjava.maven.galley.model.Transfer;
import org.commonjava.maven.galley.transport.htcli.model.HttpExchangeMetadata;
import org.slf4j.Logger;
import org.slf4j.LoggerFactory;

import javax.enterprise.context.ApplicationScoped;
import javax.inject.Inject;
import javax.ws.rs.WebApplicationException;
import javax.ws.rs.core.MediaType;
import javax.ws.rs.core.Response;
import javax.ws.rs.core.Response.ResponseBuilder;
import javax.ws.rs.core.Response.Status;
import java.io.PrintWriter;
import java.io.StringWriter;
import java.net.URI;
import java.util.List;
import java.util.Map;
import java.util.function.Consumer;

import static org.commonjava.indy.util.RequestContextHelper.HTTP_STATUS;
import static org.commonjava.indy.util.RequestContextHelper.setContext;

@ApplicationScoped
public class ResponseHelper
{

    private final static Logger LOGGER = LoggerFactory.getLogger( ResponseHelper.class );

    @Inject
    private ObjectMapper mapper;

    @Inject
    private DefaultMetricsManager metricsManager;

    @Inject
    private IndyMetricsConfig metricsConfig;
    
    @Inject
    ContentDigester contentDigester;

    public Response formatRedirect( final URI uri )
    {
        ResponseBuilder builder = Response.status( Status.MOVED_PERMANENTLY ).location( uri );

        return builder.build();
    }

    public Response formatCreatedResponseWithJsonEntity( final URI location, final Object dto )
    {
        return formatCreatedResponseWithJsonEntity( location, dto, null );
    }

    public Response formatCreatedResponseWithJsonEntity( final URI location, final Object dto,
                                                         final Consumer<ResponseBuilder> builderModifier )
    {
        ResponseBuilder builder;
        if ( dto == null )
        {
            builder = Response.noContent();
        }
        else
        {
            builder = Response.created( location )
                              .entity( new DTOStreamingOutput( mapper, dto, metricsManager, metricsConfig ) )
                              .type( ApplicationContent.application_json );
        }

        if ( builderModifier != null )
        {
            builderModifier.accept( builder );
        }

        return builder.build();
    }


    public Response formatOkResponseWithJsonEntity( final String json )
    {
        return formatOkResponseWithEntity( json, ApplicationContent.application_json, null );
    }

    public Response formatOkResponseWithJsonEntity( final Object dto )
    {
        return formatOkResponseWithJsonEntity( dto, null );
    }

    public Response formatOkResponseWithJsonEntity( final Object dto, final Consumer<ResponseBuilder> builderModifier )
    {
        if ( dto == null )
        {
            return Response.noContent().build();
        }

        ResponseBuilder builder = Response.ok( new DTOStreamingOutput( mapper, dto, metricsManager, metricsConfig ),
                                               ApplicationContent.application_json );

        if ( builderModifier != null )
        {
            builderModifier.accept( builder );
        }

        return builder.build();
    }

    public ResponseBuilder setInfoHeaders( final ResponseBuilder builder, final Transfer item, final StoreKey sk,
                                                  final String path, final boolean includeContentLength,
                                                  final String contentType,
                                                  final HttpExchangeMetadata exchangeMetadata )
            throws IndyWorkflowException
    {
        Logger logger = LoggerFactory.getLogger( ResponseHelper.class );

        boolean lastModSet = false;
        boolean lenSet = false;
        boolean conTypeSet = false;

        if ( exchangeMetadata != null )
        {
            for ( final Map.Entry<String, List<String>> headerSet : exchangeMetadata.getResponseHeaders().entrySet() )
            {
                final String key = headerSet.getKey();
                final List<String> val = headerSet.getValue();
                if ( val != null && !val.isEmpty() )
                {
                    for ( final String value : headerSet.getValue() )
                    {
                        if ( StringUtils.isBlank( value ) )
                        {
                            logger.warn( "Warning: Http metadata contains a blank value for key {}, will skip setting it.", key );
                            continue;
                        }
                        if ( ApplicationHeader.content_type.upperKey().equals( key ) )
                        {
                            logger.debug( "Marking {} as already set.", ApplicationHeader.content_type.upperKey() );
                            conTypeSet = true;
                        }
                        else if ( ApplicationHeader.last_modified.upperKey().equals( key ) )
                        {
                            logger.debug( "Marking {} as already set.", ApplicationHeader.last_modified.upperKey() );
                            lastModSet = true;
                        }
                        else if ( ApplicationHeader.content_length.upperKey().equals( key ) )
                        {
                            logger.debug( "Marking {} as already set.", ApplicationHeader.content_length.upperKey() );
                            lenSet = true;
                            if ( !includeContentLength )
                            {
                                continue;
                            }
                        }

                        logger.debug( "Setting header: '{}'= '{}'", key, value );
                        builder.header( key, value );
                    }
                }
            }
        }
        
        

        if ( item != null && item.exists() )
        {
            if ( !lastModSet )
            {
                builder.header( ApplicationHeader.last_modified.key(),
                                HttpUtils.formatDateHeader( item.lastModified() ) );
            }

            if ( includeContentLength && !lenSet )
            {
                logger.debug( "Adding Content-Length header: {}", item.length() );

                builder.header( ApplicationHeader.content_length.key(), item.length() );

                logger.debug( "Removing Transfer-Encoding header if Content-Length header already set." );

                builder.header( ApplicationHeader.transfer_encoding.key(), null );
            }

            if ( !conTypeSet )
            {
                logger.debug( "Adding Content-Type header: {}", contentType );

                builder.header( ApplicationHeader.content_type.key(), contentType );
            }

            // Indy origin contains the storeKey of the repository where the content came from
            builder.header( ApplicationHeader.indy_origin.key(), LocationUtils.getKey( item ).toString() );
            
            
        }
        else
        {
            if ( !lastModSet )
            {
                logger.debug( "CANNOT SET: {}", ApplicationHeader.last_modified.key() );
            }

            if ( includeContentLength && !lenSet )
            {
                logger.debug( "CANNOT SET: {}", ApplicationHeader.content_length.key() );
            }
        }

        return builder;
    }


    public Response formatResponseFromMetadata( final HttpExchangeMetadata metadata )
    {
        return formatResponseFromMetadata( metadata, null );
    }

    public Response formatResponseFromMetadata( final HttpExchangeMetadata metadata,
                                                       final Consumer<ResponseBuilder> builderModifier )
    {
        int code = metadata.getResponseStatusCode();
        // 500-level error; use 502 response.
        Logger logger = LoggerFactory.getLogger( ResponseHelper.class );
        logger.info( "Formatting response with code: {}", code );
        ResponseBuilder builder;
        if ( code / 100 == 5 )
        {
            setContext( HTTP_STATUS, String.valueOf( 502 ) );
        }

        setContext( HTTP_STATUS, String.valueOf( code ) );
        builder = Response.status( code );
        if ( builderModifier != null )
        {
            builderModifier.accept( builder );
        }

        return builder.build();
    }

    public Response formatOkResponseWithEntity( final Object output, final String contentType,
                                                       final Consumer<ResponseBuilder> builderModifier )
    {
        ResponseBuilder builder = Response.ok( output ).type( contentType );
        if ( builderModifier != null )
        {
            builderModifier.accept( builder );
        }

        return builder.build();
    }

    public Response formatOkResponseWithEntity( final Object output, final String contentType )
    {
        return formatOkResponseWithEntity( output, contentType, null );
    }

    public Response formatBadRequestResponse( final String error,
                                                     final Consumer<ResponseBuilder> builderModifier )
    {
        final String msg = "{\"error\": \"" + error + "\"}\n";
        ResponseBuilder builder =
                Response.status( Status.BAD_REQUEST ).type( MediaType.APPLICATION_JSON ).entity( msg );
        if ( builderModifier != null )
        {
            builderModifier.accept( builder );
        }

        return builder.build();
    }

    public Response formatBadRequestResponse( final String error )
    {
        return formatBadRequestResponse( error, null );
    }

    public Response formatResponse( final Throwable error, final Consumer<ResponseBuilder> builderModifier )
    {
        return formulateResponse( null, error, null, false, builderModifier );
    }

    public Response formatResponse( final Throwable error )
    {
        return formulateResponse( null, error, null, false, null );
    }

    public void throwError( final Throwable error, final Consumer<ResponseBuilder> builderModifier )
    {
        formulateResponse( null, error, null, true, builderModifier );
    }

    public void throwError( final Throwable error )
    {
        formulateResponse( null, error, null, true, null );
    }

    public Response formatResponse( final ApplicationStatus status, final Throwable error,
                                           final Consumer<ResponseBuilder> builderModifier )
    {
        return formulateResponse( status, error, null, false, builderModifier );
    }

    public Response formatResponse( final ApplicationStatus status, final Throwable error )
    {
        return formulateResponse( status, error, null, false, null );
    }

    public Response formatResponse( final ApplicationStatus status, final String message )
    {
        return formulateResponse( status, null, message, false, null );
    }

    public void throwError( final ApplicationStatus status, final Throwable error,
                                   final Consumer<ResponseBuilder> builderModifier )
    {
        formulateResponse( status, error, null, true, builderModifier );
    }

    public void throwError( final ApplicationStatus status, final Throwable error )
    {
        formulateResponse( status, error, null, true, null );
    }

    public Response formatResponse( final Throwable error, final String message,
                                           final Consumer<ResponseBuilder> builderModifier )
    {
        return formulateResponse( null, error, message, false, builderModifier );
    }

    public Response formatResponse( final Throwable error, final String message )
    {
        return formulateResponse( null, error, message, false, null );
    }

    public void throwError( final Throwable error, final String message,
                                   final Consumer<ResponseBuilder> builderModifier )
    {

        formulateResponse( null, error, message, true, builderModifier );
    }

    public void throwError( final Throwable error, final String message )
    {
        formulateResponse( null, error, message, true, null );
    }

    public Response formatResponse( final ApplicationStatus status, final Throwable error, final String message,
                                           final Consumer<ResponseBuilder> builderModifier )
    {

        return formulateResponse( status, error, message, false, builderModifier );
    }

    public Response formatResponse( final ApplicationStatus status, final Throwable error, final String message )
    {
        return formulateResponse( status, error, message, false, null );
    }

    public void throwError( final ApplicationStatus status, final Throwable error, final String message,
                                   final Consumer<ResponseBuilder> builderModifier )
    {
        formulateResponse( status, error, message, true, builderModifier );
    }

    public void throwError( final ApplicationStatus status, final Throwable error, final String message )
    {
        formulateResponse( status, error, message, true, null );
    }

    private Response formulateResponse( final ApplicationStatus status, final Throwable error,
                                               final String message, final boolean throwIt,
                                               Consumer<ResponseBuilder> builderModifier )
    {
        final String id = generateErrorId();
        final String msg = formatEntity( id, error, message ).toString();
        Status code = Status.INTERNAL_SERVER_ERROR;

        if ( status != null )
        {
            code = Status.fromStatusCode( status.code() );
            LOGGER.debug( "got error code from parameter: {}", code );
        }
        else if ( ( error instanceof IndyWorkflowException ) && ( (IndyWorkflowException) error ).getStatus() > 0 )
        {
            final int sc = ( (IndyWorkflowException) error ).getStatus();
            LOGGER.debug( "got error code from exception: {}", sc );
            code = Status.fromStatusCode( sc );
        }

        // if this is a server error, let's promote the log level. Otherwise, keep it in the background.
        if ( code.getStatusCode() > 499 )
        {
            LOGGER.error( "Sending error response: {} {}\n{}", code.getStatusCode(), code.getReasonPhrase(), msg );
        }
        else
        {
            LOGGER.debug( "Sending response: {} {}\n{}", code.getStatusCode(), code.getReasonPhrase(), msg );
        }

        setContext( HTTP_STATUS, String.valueOf( code.getStatusCode() ) );

        ResponseBuilder builder = Response.status( code ).type( MediaType.TEXT_PLAIN ).entity( msg );

        if ( builderModifier != null )
        {
            builderModifier.accept( builder );
        }

        Response response = builder.build();

        if ( throwIt )
        {
            throw new WebApplicationException( error, response );
        }

        return response;
    }

    public String generateErrorId()
    {
        return DigestUtils.sha256Hex( Thread.currentThread().getName() );

        //+ "@" + new SimpleDateFormat( "yyyy-MM-ddThhmmss.nnnZ" ).format( new Date() );
    }

    public CharSequence formatEntity( final Throwable error )
    {
        return formatEntity( generateErrorId(), error, null );
    }

    public CharSequence formatEntity( final String id, final Throwable error )
    {
        return formatEntity( id, error, null );
    }

    public CharSequence formatEntity( final Throwable error, final String message )
    {
        return formatEntity( generateErrorId(), error, message );
    }

    public CharSequence formatEntity( final String id, final Throwable error, final String message )
    {
        final StringWriter sw = new StringWriter();
        sw.append( "Id: " ).append( id ).append( "\n" );
        if ( message != null )
        {
            sw.append( "Message: " ).append( message ).append( "\n" );
        }

        if ( error != null )
        {
            sw.append( error.getMessage() );

            final Throwable cause = error.getCause();
            if ( cause != null )
            {
                sw.append( "Error:\n\n" );
                cause.printStackTrace( new PrintWriter( sw ) );
            }

            sw.write( '\n' );
        }

        return sw.toString();
    }

    public ResponseBuilder markDeprecated( final ResponseBuilder rb, final String alt )
    {
        return rb.header( ApplicationHeader.deprecated.key(), alt );
    }

}<|MERGE_RESOLUTION|>--- conflicted
+++ resolved
@@ -1,9 +1,5 @@
 /**
-<<<<<<< HEAD
- * Copyright (C) 2011-2022 Red Hat, Inc. (https://github.com/Commonjava/indy)
-=======
  * Copyright (C) 2011-2023 Red Hat, Inc. (https://github.com/Commonjava/indy)
->>>>>>> be00993e
  *
  * Licensed under the Apache License, Version 2.0 (the "License");
  * you may not use this file except in compliance with the License.
