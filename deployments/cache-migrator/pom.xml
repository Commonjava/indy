--- conflicted
+++ resolved
@@ -21,11 +21,7 @@
   <parent>
     <groupId>org.commonjava.indy</groupId>
     <artifactId>indy-deployments</artifactId>
-<<<<<<< HEAD
     <version>1.9.10-SNAPSHOT</version>
-=======
-    <version>1.9.8-SNAPSHOT</version>
->>>>>>> 3f78c312
   </parent>
   
   <groupId>org.commonjava.indy.launch</groupId>
