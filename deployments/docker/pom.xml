<!--

    Copyright (C) 2011-2020 Red Hat, Inc. (https://github.com/Commonjava/indy)

    Licensed under the Apache License, Version 2.0 (the "License");
    you may not use this file except in compliance with the License.
    You may obtain a copy of the License at

            http://www.apache.org/licenses/LICENSE-2.0

    Unless required by applicable law or agreed to in writing, software
    distributed under the License is distributed on an "AS IS" BASIS,
    WITHOUT WARRANTIES OR CONDITIONS OF ANY KIND, either express or implied.
    See the License for the specific language governing permissions and
    limitations under the License.

-->
<project xmlns="http://maven.apache.org/POM/4.0.0" xmlns:xsi="http://www.w3.org/2001/XMLSchema-instance" xsi:schemaLocation="http://maven.apache.org/POM/4.0.0 http://maven.apache.org/xsd/maven-4.0.0.xsd">
  <modelVersion>4.0.0</modelVersion>

  <parent>
    <groupId>org.commonjava.indy</groupId>
    <artifactId>indy-deployments</artifactId>
<<<<<<< HEAD
    <version>2.1.0-SNAPSHOT</version>
=======
    <version>2.2.0-SNAPSHOT</version>
>>>>>>> 231bd5e8
  </parent>
  
  <groupId>org.commonjava.indy.docker</groupId>
  <artifactId>indy-docker-kit</artifactId>
  <packaging>docker</packaging>

  <name>Indy :: Docker Image Kit</name>
  <properties>
    <indyVersion>${project.version}</indyVersion>
    <enforcer.skip>true</enforcer.skip>
  </properties>
  
  <dependencies>
    <dependency>
      <groupId>org.commonjava.indy.launch</groupId>
      <artifactId>indy-launcher</artifactId>
      <version>${project.version}</version>
      <type>tar.gz</type>
      <classifier>skinny</classifier>
    </dependency>
    <dependency>
      <groupId>org.commonjava.indy.launch</groupId>
      <artifactId>indy-launcher</artifactId>
      <version>${project.version}</version>
      <type>tar.gz</type>
      <classifier>data</classifier>
    </dependency>
    <dependency>
      <groupId>org.commonjava.indy.launch</groupId>
      <artifactId>indy-launcher</artifactId>
      <version>${project.version}</version>
      <type>tar.gz</type>
      <classifier>etc</classifier>
    </dependency>
  </dependencies>

  <build>
    <plugins>
      <plugin>
        <artifactId>maven-dependency-plugin</artifactId>
        <version>3.0.2</version>
        <executions>
          <execution>
            <id>copy-indy</id>
            <phase>generate-resources</phase>
            <goals>
              <goal>copy-dependencies</goal>
            </goals>
            <configuration>
              <includeGroupId>org.commonjava.indy.launch</includeGroupId>
              <excludeTransitive>true</excludeTransitive>
              <stripVersion>true</stripVersion>
            </configuration>
          </execution>
        </executions>
      </plugin>
      <plugin>
        <artifactId>maven-assembly-plugin</artifactId>
        <executions>
          <execution>
            <id>docker-kit</id>
            <phase>package</phase>
            <goals>
              <goal>single</goal>
            </goals>
            <configuration>
              <descriptors>
                <descriptor>src/main/assembly/kit.xml</descriptor>
              </descriptors>
              <attach>true</attach>
              <appendAssemblyId>false</appendAssemblyId>
            </configuration>
          </execution>
        </executions>
      </plugin>
      <plugin>
        <groupId>io.fabric8</groupId>
        <artifactId>docker-maven-plugin</artifactId>
        <configuration>
          <images>
            <image>
              <name>${dockerRegistry}/${dockerUser}/indy</name>
              <alias>indy</alias>
              <build>
                <dockerFile>${project.basedir}/Dockerfile</dockerFile>
                
                <tags>
                  <tag>latest</tag>
                  <tag>${project.version}</tag>
                </tags>
              </build>
            </image>
          </images>
        </configuration>
      </plugin>
    </plugins>
  </build>
</project><|MERGE_RESOLUTION|>--- conflicted
+++ resolved
@@ -21,11 +21,7 @@
   <parent>
     <groupId>org.commonjava.indy</groupId>
     <artifactId>indy-deployments</artifactId>
-<<<<<<< HEAD
-    <version>2.1.0-SNAPSHOT</version>
-=======
     <version>2.2.0-SNAPSHOT</version>
->>>>>>> 231bd5e8
   </parent>
   
   <groupId>org.commonjava.indy.docker</groupId>
