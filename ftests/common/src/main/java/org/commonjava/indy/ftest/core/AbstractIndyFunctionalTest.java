/**
 * Copyright (C) 2011-2020 Red Hat, Inc. (https://github.com/Commonjava/indy)
 *
 * Licensed under the Apache License, Version 2.0 (the "License");
 * you may not use this file except in compliance with the License.
 * You may obtain a copy of the License at
 *
 *         http://www.apache.org/licenses/LICENSE-2.0
 *
 * Unless required by applicable law or agreed to in writing, software
 * distributed under the License is distributed on an "AS IS" BASIS,
 * WITHOUT WARRANTIES OR CONDITIONS OF ANY KIND, either express or implied.
 * See the License for the specific language governing permissions and
 * limitations under the License.
 */
package org.commonjava.indy.ftest.core;

import com.datastax.driver.core.Session;
import com.fasterxml.jackson.databind.Module;
import org.apache.commons.io.FileUtils;
import org.apache.commons.io.IOUtils;
import org.commonjava.indy.action.IndyLifecycleException;
import org.commonjava.indy.subsys.cassandra.CassandraClient;
import org.commonjava.maven.galley.spi.cache.CacheProvider;
import org.commonjava.propulsor.boot.BootStatus;
import org.commonjava.propulsor.boot.BootException;
import org.commonjava.indy.client.core.Indy;
import org.commonjava.indy.client.core.IndyClientException;
import org.commonjava.indy.client.core.IndyClientModule;
import org.commonjava.indy.model.core.io.IndyObjectMapper;
import org.commonjava.indy.test.fixture.core.CoreServerFixture;
import org.commonjava.util.jhttpc.auth.MemoryPasswordManager;
import org.commonjava.util.jhttpc.model.SiteConfig;
import org.commonjava.util.jhttpc.model.SiteConfigBuilder;
import org.junit.After;
import org.junit.Before;
import org.junit.Rule;
import org.junit.rules.TemporaryFolder;
import org.junit.rules.TestName;
import org.junit.rules.Timeout;
import org.slf4j.Logger;
import org.slf4j.LoggerFactory;

import javax.enterprise.inject.spi.CDI;
import java.io.File;
import java.io.IOException;
import java.io.InputStream;
import java.security.SecureRandom;
import java.time.Duration;
import java.time.Instant;
import java.util.Collection;
import java.util.Collections;
import java.util.Date;
import java.util.Random;
import java.util.Timer;
import java.util.TimerTask;
import java.util.concurrent.TimeUnit;

import static org.apache.commons.io.IOUtils.closeQuietly;
import static org.junit.Assert.fail;

public abstract class AbstractIndyFunctionalTest
{
    private static final int NAME_LEN = 8;

    private static final String NAME_CHARS = "abcdefghijklmnopqrstuvwxyzABCDEFGHIJKLMNOPQRSTUVWXYZ0123456789-_";

    public static final long DEFAULT_TEST_TIMEOUT = 120;

    public static final String TIMEOUT_ENV_FACTOR_SYSPROP = "testEnvTimeoutMultiplier";

    protected Indy client;

    protected CoreServerFixture fixture;

    protected final Logger logger = LoggerFactory.getLogger( getClass() );

    @Rule
    public TestName name = new TestName();

    @Rule
    public Timeout timeout = Timeout.builder()
                                    .withLookingForStuckThread( true )
                                    .withTimeout( getTestTimeoutSeconds(), TimeUnit.SECONDS )
                                    .build();

    protected File etcDir;

    protected File dataDir;

    protected File storageDir;

    protected CacheProvider cacheProvider;

    @SuppressWarnings( "resource" )
    @Before
    public void start()
            throws Throwable
    {
        try
        {
            final long start = System.currentTimeMillis();
            TimerTask task = new TimerTask()
            {
                @Override
                public void run()
                {
                    long time = System.currentTimeMillis();
                    System.out.printf( "\n\n\nDate: %s\nElapsed: %s\n\n\n", new Date( time ),
                                       Duration.between( Instant.ofEpochMilli( start ),
                                                         Instant.ofEpochMilli( time ) ) );
                }
            };

            new Timer().scheduleAtFixedRate( task, 0, 5000 );

            Thread.currentThread().setName( getClass().getSimpleName() + "." + name.getMethodName() );

            fixture = newServerFixture();
            fixture.start();

            if ( !fixture.isStarted() )
            {
                final BootStatus status = fixture.getBootStatus();
                throw new IllegalStateException( "server fixture failed to boot.", status.getError() );
            }

            client = createIndyClient();
            cacheProvider = CDI.current().select( CacheProvider.class ).get();
        }
        catch ( Throwable t )
        {
            logger.error( "Error initializing test", t );
            throw t;
        }
    }

    // Override this if your test do not access storage
    protected boolean isPathMappedStorageEnabled()
    {
        return !isClusterTestSkipped();
    }

    private boolean isClusterTestSkipped()
    {
        return Boolean.parseBoolean( System.getProperty( "skipClusterFTests", "false" ) );
    }

    protected Indy createIndyClient()
            throws IndyClientException
    {
        SiteConfig config = new SiteConfigBuilder( "indy", fixture.getUrl() ).withRequestTimeoutSeconds( 60 ).build();
        Collection<IndyClientModule> modules = getAdditionalClientModules();

        return new Indy( config, new MemoryPasswordManager(), new IndyObjectMapper( getAdditionalMapperModules() ),
                         modules.toArray(new IndyClientModule[modules.size()]) );
    }

    protected float getTestEnvironmentTimeoutMultiplier()
    {
        return Float.parseFloat( System.getProperty( TIMEOUT_ENV_FACTOR_SYSPROP, "1" ) );
    }

    protected void waitForEventPropagation()
    {
        waitForEventPropagationWithMultiplier( getTestTimeoutMultiplier() );
    }

    protected void waitForEventPropagationWithMultiplier( int multiplier )
    {
        long ms = 1000 * multiplier;

        Logger logger = LoggerFactory.getLogger( getClass() );
        logger.info( "Waiting {}ms for Indy server events to clear.", ms );
        // give events time to propagate
        try
        {
            Thread.sleep( ms );
        }
        catch ( InterruptedException e )
        {
            logger.error( e.getMessage(), e );
            fail( "Thread interrupted while waiting for server events to propagate." );
        }

        logger.info( "Resuming test" );
    }

    protected final long getTestTimeoutSeconds()
    {
        return (long) ( getTestTimeoutMultiplier() * getTestEnvironmentTimeoutMultiplier() * DEFAULT_TEST_TIMEOUT );
    }

    protected int getTestTimeoutMultiplier()
    {
        return 1;
    }

    @After
    public void stop()
            throws IndyLifecycleException
    {
        CassandraClient cassandraClient = CDI.current().select( CassandraClient.class ).get();
        dropKeyspace( "cache_" , cassandraClient);
        dropKeyspace( "storage_", cassandraClient );
        dropKeyspace( "schedule_", cassandraClient );
        dropKeyspace( "store_", cassandraClient );

        cassandraClient.close();
        closeCacheProvider();
        closeQuietly( fixture );
        closeQuietly( client );
    }

    // TODO: this is a hack due to the "shutdown action not executed" issue. Once propulsor lifecycle shutdown is applied, this can be replaced.
    private void closeCacheProvider()
    {
        if ( cacheProvider != null )
        {
            cacheProvider.asAdminView().close();
        }
    }

    private void dropKeyspace( String prefix, CassandraClient cassandraClient )
    {
        String keyspace = getKeyspace( prefix );
        logger.debug( "Drop cassandra keyspace: {}", keyspace );
        Session session = cassandraClient.getSession( keyspace );
        if ( session != null )
        {
            try
            {
                session.execute( "DROP KEYSPACE IF EXISTS " + keyspace );
            }
            catch ( Exception ex )
            {
                logger.warn( "Failed to drop keyspace: {}, reason: {}", keyspace, ex );
            }
        }
    }

    protected void sleepAndRunFileGC( long milliseconds )
    {
        try
        {
            Thread.sleep( milliseconds );
        }
        catch ( InterruptedException e )
        {
            logger.error( e.getMessage(), e );
        }
        CacheProvider cacheProvider = CDI.current().select( CacheProvider.class).get();
        cacheProvider.asAdminView().gc();
    }

    protected final CoreServerFixture newServerFixture()
            throws BootException, IOException
    {
        final CoreServerFixture fixture = new CoreServerFixture();

        logger.info( "Setting up configuration using indy.home == '{}'", fixture.getBootOptions().getHomeDir() );
        etcDir = new File( fixture.getBootOptions().getHomeDir(), "etc/indy" );
        dataDir = new File( fixture.getBootOptions().getHomeDir(), "var/lib/indy/data" );
        storageDir = new File( fixture.getBootOptions().getHomeDir(), "var/lib/indy/storage" );

        initBaseTestConfig( fixture );
        initTestConfig( fixture );
        initTestData( fixture );

        return fixture;
    }


    protected <T> T lookup( Class<T> component )    {
        return CDI.current().select( component ).get();
    }

    protected void initTestConfig( CoreServerFixture fixture )
            throws IOException
    {
    }

    protected void initTestData( CoreServerFixture fixture )
            throws IOException
    {
    }

    protected void initBaseTestConfig( CoreServerFixture fixture )
            throws IOException
    {
        writeConfigFile( "conf.d/storage.conf", "[storage-default]\n"
                        + "storage.dir=" + fixture.getBootOptions().getHomeDir() + "/var/lib/indy/storage\n"
                        + "storage.gc.graceperiodinhours=0\n"
                        + "storage.gc.batchsize=0\n"
                        + "storage.cassandra.keyspace=" + getKeyspace( "storage_" ) );

        if ( isClusterTestSkipped() )
        {
            writeConfigFile( "conf.d/default.conf", "[default]"
                            + "\nstandalone=true"
                            + "\naffected.groups.exclude=^build-\\d+"
                            + "\nrepository.filter.enabled=true" );
            writeConfigFile( "conf.d/cassandra.conf", "[cassandra]\nenabled=false" );
        }
        else
        {
            writeConfigFile( "conf.d/default.conf", "[default]\ncache.keyspace=" + getKeyspace( "cache_" )
                            + "\naffected.groups.exclude=^build-\\d+"
                            + "\nrepository.filter.enabled=true\nga-cache.store.pattern=^build-\\d+" );
            writeConfigFile( "conf.d/cassandra.conf", "[cassandra]\nenabled=true" );
        }

        writeConfigFile( "conf.d/store-manager.conf", "[store-manager]\n"
                    + "store.manager.keyspace=" + getKeyspace("store_") + "_stores\nstore.manager.replica=1");

        writeConfigFile( "conf.d/scheduledb.conf", "[scheduledb]\nschedule.keyspace=" + getKeyspace("schedule_" )
                        + "_scheduler\nschedule.keyspace.replica=1\n"
                        + "schedule.partition.range=3600000\nschedule.rate.period=3" );

<<<<<<< HEAD
        writeConfigFile( "conf.d/folo.conf", "[folo]\nfolo.cassandra=true"+ "\nfolo.cassandra.keyspace=folo");
=======

        writeConfigFile( "conf.d/durable-state.conf", "[durable-state]\n"
                        + "folo.storage=infinispan\n"
                        + "store.storage=infinispan\n"
                        + "schedule.storage=infinispan");

        writeConfigFile( "conf.d/folo.conf", "[folo]\nfolo.cassandra=true"+ "\nfolo.cassandra.keyspace=folo" + "\ntrack.group.content=True");
>>>>>>> c7f05f92

        if ( isSchedulerEnabled() )
        {
            writeConfigFile( "conf.d/scheduledb.conf", readTestResource( "default-test-scheduledb.conf" ) );
            writeConfigFile( "conf.d/threadpools.conf", "[threadpools]\nenabled=false" );
            writeConfigFile( "conf.d/internal-features.conf", "[_internal]\nstore.validation.enabled=false\nstore.auto.disable.reenable=true\n" );
            writeConfigFile( "conf.d/durable-state.conf", readTestResource( "default-durable-state.conf" ) );
        }
        else
        {
            // TODO: For full clustering test, we would need a remove Infinispan server/cluster...
            writeConfigFile( "conf.d/durable-state.conf", "[durable-state]\n"
                            + "folo.storage=infinispan\n"
                            + "store.storage=infinispan\n"
                            + "schedule.storage=infinispan");

            writeConfigFile( "conf.d/scheduler.conf", "[scheduler]\nenabled=false" );
        }
    }

    private String getKeyspace( String prefix )
    {
        String keyspace = prefix + getClass().getSimpleName();
        if ( keyspace.length() > 48 )
        {
            keyspace = keyspace.substring( 0, 48 ); // keyspace has to be less than 48 characters
        }
        return keyspace;
    }

    protected boolean isSchedulerEnabled()
    {
        return true;
    }

    protected String readTestResource( String resource )
            throws IOException
    {
        return IOUtils.toString( readTestResourceAsStream( resource ) );
    }

    protected InputStream readTestResourceAsStream( String resource )
                    throws IOException
    {
        return Thread.currentThread().getContextClassLoader().getResourceAsStream( resource );
    }

    protected void writeConfigFile( String confPath, String contents )
            throws IOException
    {
        File confFile = new File( etcDir, confPath );
        logger.info( "Writing configuration to: {}\n\n{}\n\n", confFile, contents );

        confFile.getParentFile().mkdirs();

        FileUtils.write( confFile, contents );
    }

    protected void writeDataFile( String path, String contents )
            throws IOException
    {
        File file = new File( dataDir, path );

        logger.info( "Writing data file to: {}\n\n{}\n\n", file, contents );
        file.getParentFile().mkdirs();

        FileUtils.write( file, contents );
    }

    protected void copyToDataFile( String resourcePath, String path ) throws IOException
    {
        File file = new File( dataDir, path );
        logger.info( "Writing data file to: {}, from: {}", file, resourcePath );
        file.getParentFile().mkdirs();
        FileUtils.copyInputStreamToFile(
                        Thread.currentThread().getContextClassLoader().getResourceAsStream( resourcePath ), file );
    }

    protected void copyToConfigFile( String resourcePath, String path ) throws IOException
    {
        File file = new File( etcDir, path );
        logger.info( "Writing data file to: {}, from: {}", file, resourcePath );
        file.getParentFile().mkdirs();
        FileUtils.copyInputStreamToFile(
                        Thread.currentThread().getContextClassLoader().getResourceAsStream( resourcePath ), file );
    }

    protected Collection<Module> getAdditionalMapperModules()
    {
        return Collections.emptySet();
    }

    protected Collection<IndyClientModule> getAdditionalClientModules()
    {
        return Collections.emptySet();
    }

    protected String newName()
    {
        final SecureRandom rand = new SecureRandom();
        final StringBuilder sb = new StringBuilder();
        for ( int i = 0; i < NAME_LEN; i++ )
        {
            sb.append( NAME_CHARS.charAt( ( Math.abs( rand.nextInt() ) % ( NAME_CHARS.length() - 1 ) ) ) );
        }

        return sb.toString();
    }

    protected String newUrl()
    {
        return String.format( "http://%s.com/", newName() );
    }

    protected TemporaryFolder getTemp()
    {
        return fixture.getTempFolder();
    }

    protected boolean isEmpty( String val )
    {
        return val == null || val.length() < 1;
    }

}<|MERGE_RESOLUTION|>--- conflicted
+++ resolved
@@ -317,9 +317,6 @@
                         + "_scheduler\nschedule.keyspace.replica=1\n"
                         + "schedule.partition.range=3600000\nschedule.rate.period=3" );
 
-<<<<<<< HEAD
-        writeConfigFile( "conf.d/folo.conf", "[folo]\nfolo.cassandra=true"+ "\nfolo.cassandra.keyspace=folo");
-=======
 
         writeConfigFile( "conf.d/durable-state.conf", "[durable-state]\n"
                         + "folo.storage=infinispan\n"
@@ -327,7 +324,6 @@
                         + "schedule.storage=infinispan");
 
         writeConfigFile( "conf.d/folo.conf", "[folo]\nfolo.cassandra=true"+ "\nfolo.cassandra.keyspace=folo" + "\ntrack.group.content=True");
->>>>>>> c7f05f92
 
         if ( isSchedulerEnabled() )
         {
