--- conflicted
+++ resolved
@@ -1,9 +1,5 @@
 /**
-<<<<<<< HEAD
- * Copyright (C) 2011-2022 Red Hat, Inc. (https://github.com/Commonjava/indy)
-=======
  * Copyright (C) 2011-2023 Red Hat, Inc. (https://github.com/Commonjava/indy)
->>>>>>> be00993e
  *
  * Licensed under the Apache License, Version 2.0 (the "License");
  * you may not use this file except in compliance with the License.
@@ -296,32 +292,6 @@
     protected void initBaseTestConfig( CoreServerFixture fixture )
             throws IOException
     {
-<<<<<<< HEAD
-        writeConfigFile( "conf.d/storage.conf", "[storage-default]\n"
-                        + "storage.dir=" + fixture.getBootOptions().getHomeDir() + "/var/lib/indy/storage\n"
-                        + "storage.gc.graceperiodinhours=0\n"
-                        + "storage.gc.batchsize=0\n"
-                        + "storage.cassandra.keyspace=" + getKeyspace( "storage_" ) );
-
-        if ( isClusterTestSkipped() )
-        {
-            writeConfigFile( "conf.d/default.conf", "[default]"
-                            + "\nstandalone=true"
-                            + "\naffected.groups.exclude=^build-\\d+"
-                            + "\nrepository.filter.enabled=true" );
-            writeConfigFile( "conf.d/cassandra.conf", "[cassandra]\nenabled=false" );
-        }
-        else
-        {
-            writeConfigFile( "conf.d/default.conf", "[default]\ncache.keyspace=" + getKeyspace( "cache_" )
-                            + "\naffected.groups.exclude=^build-\\d+"
-                            + "\nrepository.filter.enabled=true\nga-cache.store.pattern=^build-\\d+" );
-            writeConfigFile( "conf.d/cassandra.conf", "[cassandra]\nenabled=true" );
-        }
-
-        writeConfigFile( "conf.d/store-manager.conf", "[store-manager]\n"
-                    + "store.manager.keyspace=" + getKeyspace("store_") + "_stores\nstore.manager.replica=1");
-=======
         writeConfigFile( "conf.d/default.conf", "[default]\ncache.keyspace=" + getKeyspace( "cache_" )
                 + "\naffected.groups.exclude=^build-\\d+"
                 + "\nrepository.filter.enabled=true\nga-cache.store.pattern=^build-\\d+" );
@@ -335,7 +305,6 @@
         writeConfigFile( "conf.d/store-manager.conf",
                          "[store-manager]\n" + "store.manager.keyspace=" + getKeyspace( "store_" )
                                  + "_stores\nstore.manager.replica=1" );
->>>>>>> be00993e
 
         writeConfigFile( "conf.d/scheduledb.conf", "[scheduledb]\nschedule.keyspace=" + getKeyspace( "schedule_" )
                 + "_scheduler\nschedule.keyspace.replica=1\n"
