--- conflicted
+++ resolved
@@ -52,13 +52,8 @@
     public void testStoreKeyFrom()
     {
         StoreKey k = new StoreKey( "maven", StoreType.remote, "repo1" );
-<<<<<<< HEAD
-        ScheduleKey key = new ScheduleKey( k, JobType.CONTENT.getJobType(), "/abc");
-        final StoreKey sk = ScheduleManagerUtils.storeKeyFrom( key.groupName() );
-=======
-        ScheduleKey key = new ScheduleKey(k, ScheduleManager.CONTENT_JOB_TYPE, "/abc");
-        final StoreKey sk = ScheduleManager.storeKeyFrom( key.getGroupName() );
->>>>>>> a93bd6db
+        ScheduleKey key = new ScheduleKey(k, DefaultScheduleManager.CONTENT_JOB_TYPE, "/abc");
+        final StoreKey sk = ScheduleManagerUtils.storeKeyFrom( key.getGroupName() );
         System.out.println(">>> " + sk);
         assertNotNull( sk );
         assertEquals( sk, k );
