def artifact_glob="deployments/launcher/target/*.tar.gz"
def artifact="deployments/launcher/target/*-skinny.tar.gz"
<<<<<<< HEAD
=======
def data_artifact="deployments/launcher/target/*-data.tar.gz"
>>>>>>> d3b60e20

def ocp_map = '/mnt/ocp/jenkins-openshift-mappings.json'
def bc_section = 'build-configs'

def my_bc = null

pipeline {
    agent { label 'maven' }
    stages {
        stage('Prepare') {
            steps {
                sh 'printenv'
            }
        }
        stage('Build') {
            steps {
                sh 'mvn -B -V clean verify'
            }
        }
        stage('Function Test') {
            when {
                expression { env.CHANGE_ID != null } // Pull request
            }
            steps {
                sh 'mvn -B -V verify -Prun-its -Pci'
            }
        }
        stage('Load OCP Mappings') {
            when {
                allOf {
                    expression { env.CHANGE_ID == null } // Not pull request
                }
            }
            steps {
                echo "Load OCP Mapping document"
                script {
                    def exists = fileExists ocp_map
                    if (exists){
                        def jsonObj = readJSON file: ocp_map
                        if (bc_section in jsonObj){
                            if (env.GIT_URL in jsonObj[bc_section]) {
                                echo "Found BC for Git repo: ${env.GIT_URL}"
                                if (env.BRANCH_NAME in jsonObj[bc_section][env.GIT_URL]) {
                                    my_bc = jsonObj[bc_section][env.GIT_URL][env.BRANCH_NAME]
                                } else {
                                    my_bc = jsonObj[bc_section][env.GIT_URL]['default']
                                }

                                echo "Using BuildConfig: ${my_bc}"
                            }
                            else {
                                echo "Git URL: ${env.GIT_URL} not found in BC mapping."
                            }
                        }
                        else {
                            "BC mapping is invalid! No ${bc_section} sub-object found!"
                        }
                    }
                    else {
                        echo "JSON configuration file not found: ${ocp_map}"
                    }

                    // if ( my_bc == null ) {
                    //     error("No valid BuildConfig reference found for Git URL: ${env.GIT_URL} with branch: ${env.BRANCH_NAME}")
                    // }
                }
            }
        }
        stage('Deploy') {
            when {
                allOf {
                    expression { my_bc != null }
                    expression { env.CHANGE_ID == null } // Not pull request
                    branch 'master'
                }
            }
            steps {
                echo "Deploy"
                sh 'mvn help:effective-settings -B -V -DskipTests=true deploy -e'
            }
        }
        stage('Archive') {
            steps {
                echo "Archive"
<<<<<<< HEAD
                archiveArtifacts artifacts: "$artifact", fingerprint: true
=======
                archiveArtifacts artifacts: "$artifact_glob", fingerprint: true
>>>>>>> d3b60e20
            }
        }
        stage('Build & Push Image') {
            when {
                allOf {
                    expression { my_bc != null }
                    expression { env.CHANGE_ID == null } // Not pull request
                }
            }
            steps {
                script {
                    def artifact_file = sh(script: "ls $artifact", returnStdout: true)?.trim()
                    def tarball_url = "${BUILD_URL}artifact/$artifact_file"
                    openshift.withCluster() {
                        openshift.withProject() {
                            echo "Starting image build: ${openshift.project()}:${my_bc}"
                            def bc = openshift.selector("bc", my_bc)
<<<<<<< HEAD
                            def buildSel = bc.startBuild("-e tarball_url=${tarball_url}")
=======

                            def data_artifact_file = sh(script: "ls $data_artifact", returnStdout: true)?.trim()
                            def data_tarball_url = "${BUILD_URL}artifact/$data_artifact_file"
                            
                            def buildSel = bc.startBuild("-e tarball_url=${tarball_url} -e data_tarball_url=${data_tarball_url}")
>>>>>>> d3b60e20
                            buildSel.logs("-f")
                        }
                    }
                }
            }
        }
    }
}<|MERGE_RESOLUTION|>--- conflicted
+++ resolved
@@ -1,9 +1,6 @@
 def artifact_glob="deployments/launcher/target/*.tar.gz"
 def artifact="deployments/launcher/target/*-skinny.tar.gz"
-<<<<<<< HEAD
-=======
 def data_artifact="deployments/launcher/target/*-data.tar.gz"
->>>>>>> d3b60e20
 
 def ocp_map = '/mnt/ocp/jenkins-openshift-mappings.json'
 def bc_section = 'build-configs'
@@ -88,11 +85,7 @@
         stage('Archive') {
             steps {
                 echo "Archive"
-<<<<<<< HEAD
-                archiveArtifacts artifacts: "$artifact", fingerprint: true
-=======
                 archiveArtifacts artifacts: "$artifact_glob", fingerprint: true
->>>>>>> d3b60e20
             }
         }
         stage('Build & Push Image') {
@@ -110,15 +103,11 @@
                         openshift.withProject() {
                             echo "Starting image build: ${openshift.project()}:${my_bc}"
                             def bc = openshift.selector("bc", my_bc)
-<<<<<<< HEAD
-                            def buildSel = bc.startBuild("-e tarball_url=${tarball_url}")
-=======
 
                             def data_artifact_file = sh(script: "ls $data_artifact", returnStdout: true)?.trim()
                             def data_tarball_url = "${BUILD_URL}artifact/$data_artifact_file"
                             
                             def buildSel = bc.startBuild("-e tarball_url=${tarball_url} -e data_tarball_url=${data_tarball_url}")
->>>>>>> d3b60e20
                             buildSel.logs("-f")
                         }
                     }
