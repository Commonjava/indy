/**
 * Copyright (C) 2011-2018 Red Hat, Inc. (https://github.com/Commonjava/indy)
 *
 * Licensed under the Apache License, Version 2.0 (the "License");
 * you may not use this file except in compliance with the License.
 * You may obtain a copy of the License at
 *
 *         http://www.apache.org/licenses/LICENSE-2.0
 *
 * Unless required by applicable law or agreed to in writing, software
 * distributed under the License is distributed on an "AS IS" BASIS,
 * WITHOUT WARRANTIES OR CONDITIONS OF ANY KIND, either express or implied.
 * See the License for the specific language governing permissions and
 * limitations under the License.
 */
package org.commonjava.indy.core.bind.jaxrs.admin;


import static javax.ws.rs.core.Response.Status.CONFLICT;
import static javax.ws.rs.core.Response.noContent;
import static javax.ws.rs.core.Response.notModified;
import static javax.ws.rs.core.Response.ok;
import static javax.ws.rs.core.Response.status;
import static org.apache.commons.lang.StringUtils.isEmpty;
import static org.commonjava.indy.model.core.ArtifactStore.METADATA_CHANGELOG;
import static org.commonjava.indy.util.ApplicationContent.application_json;

import java.io.IOException;
import java.net.MalformedURLException;
import java.net.URI;
import java.util.ArrayList;
import java.util.HashMap;
import java.util.List;
import java.util.Map;

import javax.enterprise.context.ApplicationScoped;
import javax.inject.Inject;
import javax.servlet.http.HttpServletRequest;
import javax.ws.rs.Consumes;
import javax.ws.rs.DELETE;
import javax.ws.rs.GET;
import javax.ws.rs.HEAD;
import javax.ws.rs.POST;
import javax.ws.rs.PUT;
import javax.ws.rs.Path;
import javax.ws.rs.PathParam;
import javax.ws.rs.Produces;
import javax.ws.rs.QueryParam;
import javax.ws.rs.core.Context;
import javax.ws.rs.core.Response;
import javax.ws.rs.core.Response.Status;
import javax.ws.rs.core.SecurityContext;
import javax.ws.rs.core.UriInfo;


import io.swagger.annotations.Api;
import io.swagger.annotations.ApiImplicitParam;
import io.swagger.annotations.ApiImplicitParams;
import io.swagger.annotations.ApiOperation;
import io.swagger.annotations.ApiParam;
import io.swagger.annotations.ApiResponse;
import io.swagger.annotations.ApiResponses;
import org.apache.commons.io.IOUtils;
import org.commonjava.atlas.maven.ident.util.JoinString;
import org.commonjava.indy.IndyWorkflowException;
import org.commonjava.indy.bind.jaxrs.IndyResources;
import org.commonjava.indy.bind.jaxrs.SecurityManager;
import org.commonjava.indy.bind.jaxrs.util.REST;
import org.commonjava.indy.bind.jaxrs.util.ResponseHelper;
import org.commonjava.indy.core.ctl.AdminController;
import org.commonjava.indy.data.ArtifactStoreValidateData;
import org.commonjava.indy.data.IndyDataException;
import org.commonjava.indy.data.StoreValidator;
import org.commonjava.indy.model.core.ArtifactStore;
import org.commonjava.indy.model.core.RemoteRepository;
import org.commonjava.indy.model.core.StoreKey;
import org.commonjava.indy.model.core.StoreType;
import org.commonjava.indy.model.core.dto.StoreListingDTO;
import org.commonjava.indy.model.core.io.IndyObjectMapper;
import org.commonjava.indy.util.ApplicationContent;
import org.slf4j.Logger;
import org.slf4j.LoggerFactory;



@Api( description = "Resource for accessing and managing artifact store definitions", value = "Store Administration" )
@Path( "/api/admin/stores/{packageType}/{type: (hosted|group|remote)}" )
@ApplicationScoped
@REST
public class StoreAdminHandler
    implements IndyResources
{

    private final Logger logger = LoggerFactory.getLogger( getClass() );

    @Inject
    private AdminController adminController;

    @Inject
    private IndyObjectMapper objectMapper;

    @Inject
    private SecurityManager securityManager;


    StoreValidator storeValidator;


    @Inject
    private ResponseHelper responseHelper;

<<<<<<< HEAD

=======
>>>>>>> a0217d02
    public StoreAdminHandler()
    {
        logger.info( "\n\n\n\nStarted StoreAdminHandler\n\n\n\n" );
    }

    //    @Context
    //    private UriInfo uriInfo;
    //
    //    @Context
    //    private HttpServletRequest request;

    @ApiOperation( "Check if a given store exists" )
    @ApiResponses( { @ApiResponse( code = 200, message = "The store exists" ),
                           @ApiResponse( code = 404, message = "The store doesn't exist" ) } )
    @Path( "/{name}" )
    @HEAD
    public Response exists( final @PathParam( "packageType" ) String packageType,
                            final @ApiParam( allowableValues = "hosted,group,remote", required = true )
                            @PathParam( "type" ) String type,
                            @ApiParam( required = true ) @PathParam( "name" ) final String name )
    {
        Response response;
        final StoreType st = StoreType.get( type );

        logger.info( "Checking for existence of: {}:{}:{}", packageType, st, name );

        if ( adminController.exists( new StoreKey( packageType, st, name ) ) )
        {

            logger.info( "returning OK" );
            response = Response.ok().build();
        }
        else
        {
            logger.info( "Returning NOT FOUND" );
            response = Response.status( Status.NOT_FOUND ).build();
        }
        return response;
    }

    @ApiOperation( "Create a new store" )
    @ApiResponses( { @ApiResponse( code = 201, response = ArtifactStore.class, message = "The store was created" ),
        @ApiResponse( code = 409, message = "A store with the specified type and name already exists" ) } )
    @ApiImplicitParams( { @ApiImplicitParam( allowMultiple = false, paramType = "body", name = "body", required = true, dataType = "org.commonjava.indy.model.core.ArtifactStore", value = "The artifact store definition JSON" ) } )
    @POST
    @Consumes( ApplicationContent.application_json )
    @Produces( ApplicationContent.application_json )
    public Response create( final @PathParam( "packageType" ) String packageType,
                            final @ApiParam( allowableValues = "hosted,group,remote", required = true ) @PathParam( "type" ) String type,
                            final @Context UriInfo uriInfo,
                            final @Context HttpServletRequest request,
                            final @Context SecurityContext securityContext )
    {
        final StoreType st = StoreType.get( type );

        Response response = null;
        String json = null;
        try
        {
            json = IOUtils.toString( request.getInputStream() );
            json = objectMapper.patchLegacyStoreJson( json );
        }
        catch ( final IOException e )
        {
            final String message = "Failed to read " + st.getStoreClass()
                                                         .getSimpleName() + " from request body.";

            logger.error( message, e );
            response = responseHelper.formatResponse( e, message );
        }

        if ( response != null )
        {
            return response;
        }

        ArtifactStore store = null;
        try
        {
            store = objectMapper.readValue( json, st.getStoreClass() );
        }
        catch ( final IOException e )
        {
            final String message = "Failed to parse " + st.getStoreClass()
                                                         .getSimpleName() + " from request body.";

            logger.error( message, e );
            response = responseHelper.formatResponse( e, message );
        }

        if ( response != null )
        {
            return response;
        }

        logger.info( "\n\nGot artifact store: {}\n\n", store );

        try
        {
            String user = securityManager.getUser( securityContext, request );

            if ( adminController.store( store, user, false ) )
            {
                final URI uri = uriInfo.getBaseUriBuilder()
                                       .path( "/api/admin/stores" )
                                       .path( store.getPackageType() )
                                       .path( store.getType().singularEndpointName() )
                                       .build( store.getName() );

                response = responseHelper.formatCreatedResponseWithJsonEntity( uri, store );
            }
            else
            {
                response = status( CONFLICT )
                                   .entity( "{\"error\": \"Store already exists.\"}" )
                                   .type( application_json )
                                   .build();
            }
        }
        catch ( final IndyWorkflowException e )
        {
            logger.error( e.getMessage(), e );
            response = responseHelper.formatResponse( e );
        }
        return response;
    }

    /*
     * (non-Javadoc)
     * @see org.commonjava.indy.core.rest.admin.DeployPointAdminResource#store(java.lang.String)
     */
    @ApiOperation( "Update an existing store" )
    @ApiResponses( { @ApiResponse( code = 200, message = "The store was updated" ),
        @ApiResponse( code = 400, message = "The store specified in the body JSON didn't match the URL parameters" ), } )
    @ApiImplicitParams( { @ApiImplicitParam( allowMultiple = false, paramType = "body", name = "body", required = true, dataType = "org.commonjava.indy.model.core.ArtifactStore", value = "The artifact store definition JSON" ) } )
    @Path( "/{name}" )
    @PUT
    @Consumes( ApplicationContent.application_json )
    public Response store( final @PathParam( "packageType" ) String packageType,
                           final @ApiParam( allowableValues = "hosted,group,remote", required = true ) @PathParam( "type" ) String type,
                           final @ApiParam( required = true ) @PathParam( "name" ) String name,
                           final @Context HttpServletRequest request,
                           final @Context SecurityContext securityContext )
    {
        final StoreType st = StoreType.get( type );

        Response response = null;
        String json = null;
        try
        {
            json = IOUtils.toString( request.getInputStream() );
            json = objectMapper.patchLegacyStoreJson( json );
        }
        catch ( final IOException e )
        {
            final String message = "Failed to read " + st.getStoreClass()
                                                         .getSimpleName() + " from request body.";

            logger.error( message, e );
            response = responseHelper.formatResponse( e, message );
        }

        if ( response != null )
        {
            return response;
        }

        ArtifactStore store = null;
        try
        {
            store = objectMapper.readValue( json, st.getStoreClass() );
        }
        catch ( final IOException e )
        {
            final String message = "Failed to parse " + st.getStoreClass()
                                                          .getSimpleName() + " from request body.";

            logger.error( message, e );
            response = responseHelper.formatResponse( e, message );
        }

        if ( response != null )
        {
            return response;
        }

        if ( !packageType.equals(store.getPackageType()) || st != store.getType() || !name.equals( store.getName() ) )
        {
            response = Response.status( Status.BAD_REQUEST )
                               .entity( String.format( "Store in URL path is: '%s' but in JSON it is: '%s'",
                                                       new StoreKey( packageType, st, name ), store.getKey() ) )
                               .build();
        }

        try
        {
            String user = securityManager.getUser( securityContext, request );

            logger.info( "Storing: {}", store );
            if ( adminController.store( store, user, false ) )
            {
                response = ok().build();
            }
            else
            {
                logger.warn( "{} NOT modified!", store );
                response = notModified().build();
            }
        }
        catch ( final IndyWorkflowException e )
        {
            logger.error( e.getMessage(), e );
            response = responseHelper.formatResponse( e );
        }

        return response;
    }

    @ApiOperation( "Retrieve the definitions of all artifact stores of a given type on the system" )
    @ApiResponses(
            { @ApiResponse( code = 200, response = StoreListingDTO.class, message = "The store definitions" ), } )
    @GET
    @Produces( ApplicationContent.application_json )
    public Response getAll( final @ApiParam(
            "Filter only stores that support the package type (eg. maven, npm). NOTE: '_all' returns all." )
                            @PathParam( "packageType" ) String packageType,
                            final @ApiParam( allowableValues = "hosted,group,remote", required = true )
                            @PathParam( "type" ) String type )
    {

        final StoreType st = StoreType.get( type );

        Response response;
        try
        {
            final List<ArtifactStore> stores = adminController.getAllOfType( packageType, st );

            logger.info( "Returning listing containing stores:\n\t{}", new JoinString( "\n\t", stores ) );

            final StoreListingDTO<ArtifactStore> dto = new StoreListingDTO<>( stores );

            response = responseHelper.formatOkResponseWithJsonEntity( dto );
        }
        catch ( final IndyWorkflowException e )
        {
            logger.error( e.getMessage(), e );
            response = responseHelper.formatResponse( e );
        }

        return response;
    }

    @ApiOperation( "Retrieve the definition of a specific artifact store" )
    @ApiResponses( { @ApiResponse( code = 200, response = ArtifactStore.class, message = "The store definition" ),
        @ApiResponse( code = 404, message = "The store doesn't exist" ), } )
    @Path( "/{name}" )
    @GET
    @Produces( ApplicationContent.application_json )
    public Response get( final @PathParam( "packageType" ) String packageType,
                         final @ApiParam( allowableValues = "hosted,group,remote", required = true ) @PathParam( "type" ) String type,
                         final @ApiParam( required = true ) @PathParam( "name" ) String name )
    {
        final StoreType st = StoreType.get( type );
        final StoreKey key = new StoreKey( packageType, st, name );

        Response response;
        try
        {
            final ArtifactStore store = adminController.get( key );
            logger.info( "Returning repository: {}", store );

            if ( store == null )
            {
                response = Response.status( Status.NOT_FOUND )
                                   .build();
            }
            else
            {
                response = responseHelper.formatOkResponseWithJsonEntity( store );
            }
        }
        catch ( final IndyWorkflowException e )
        {
            logger.error( e.getMessage(), e );
            response = responseHelper.formatResponse( e );
        }
        return response;
    }

    @ApiOperation( "Delete an artifact store" )
    @ApiResponses( { @ApiResponse( code = 204, response = ArtifactStore.class, message = "The store was deleted (or didn't exist in the first place)" ), } )
    @Path( "/{name}" )
    @DELETE
    public Response delete( final @PathParam( "packageType" ) String packageType,
                            final @ApiParam( allowableValues = "hosted,group,remote", required = true ) @PathParam( "type" ) String type,
                            final @ApiParam( required = true ) @PathParam( "name" ) String name,
                            @Context final HttpServletRequest request,
                            final @Context SecurityContext securityContext )
    {
        final StoreType st = StoreType.get( type );
        final StoreKey key = new StoreKey( packageType, st, name );

        logger.info( "Deleting: {}", key );
        Response response;
        try
        {
            String summary = null;
            try
            {
                summary = IOUtils.toString( request.getInputStream() );
            }
            catch ( final IOException e )
            {
                // no problem, try to get the summary from a header instead.
                logger.info( "store-deletion change summary not in request body, checking headers." );
            }

            if ( isEmpty( summary ) )
            {
                summary = request.getHeader( METADATA_CHANGELOG );
            }

            if ( isEmpty( summary ) )
            {
                summary = "Changelog not provided";
            }

            String user = securityManager.getUser( securityContext, request );

            adminController.delete( key, user, summary );

            response = noContent().build();
        }
        catch ( final IndyWorkflowException e )
        {
            logger.error( e.getMessage(), e );
            response = responseHelper.formatResponse( e );
        }
        return response;
    }

    @ApiOperation( "Retrieve the definition of a remote by specific url" )
    @ApiResponses( { @ApiResponse( code = 200, response = ArtifactStore.class, message = "The store definition" ),
                           @ApiResponse( code = 404, message = "The remote repository doesn't exist" ), } )
    @Path( "/query/byUrl" )
    @GET
    public Response getRemoteByUrl( final @PathParam( "packageType" ) String packageType,
                                    final @ApiParam( allowableValues = "remote", required = true )
                                    @PathParam( "type" ) String type,
                                    final @QueryParam( "url" ) String url,
                                    @Context final HttpServletRequest request,
                                    final @Context SecurityContext securityContext )
    {
        if ( !"remote".equals( type ) )
        {
            return responseHelper.formatBadRequestResponse(
                    String.format( "Not supporte repository type of %s", type ) );
        }

        logger.info( "Get remote repository by url: {}", url );
        Response response;
        try
        {
            final List<RemoteRepository> remotes = adminController.getRemoteByUrl( url, packageType );
            logger.info( "According to url {}, Returning remote listing remote repositories: {}", url, remotes );

            if ( remotes == null || remotes.isEmpty() )
            {
                response = Response.status( Status.NOT_FOUND ).build();
            }
            else
            {
                final StoreListingDTO<RemoteRepository> dto = new StoreListingDTO<>( remotes );
                response = responseHelper.formatOkResponseWithJsonEntity( dto );
            }
        }
        catch ( final IndyWorkflowException e )
        {
            logger.error( e.getMessage(), e );
            response = responseHelper.formatResponse( e );
        }
        return response;
    }


    @ApiOperation( "Revalidation of Artifacts Stored on demand" )
    @ApiResponses( { @ApiResponse( code = 200, response = ArtifactStore.class, message = "Revalidation for Remote Repositories was successfull" ),
        @ApiResponse( code = 404, message = "Revalidation is not successfull" ), } )
    @Path( "/revalidate" )
    @POST
    public Response revalidateArtifactStores(
        @PathParam("package") String packageType,
        @PathParam( "type" ) String type) {

        ArtifactStoreValidateData result = null;
        Map<String,String> results = new HashMap<>();
        Response response;

        try {
            StoreType storeType =  StoreType.get(type);

            List<ArtifactStore> allArtifactStores = adminController.getAllOfType(packageType, storeType);

            for(ArtifactStore artifactStore: allArtifactStores) {
                // Validate this Store
                result = adminController.validateStore(artifactStore);
                results.put(artifactStore.getKey().toString(), result.getErrors().toString());

            }
            response = responseHelper.formatOkResponseWithJsonEntity(results);

        } catch (IndyDataException ide) {
            logger.warn("=> [IndyDataException] exception message: " + ide.getMessage());
            response = responseHelper.formatResponse(ide);

        } catch (MalformedURLException mue) {
            logger.warn("=> [MalformedURLException] Invalid URL exception message: " + mue.getMessage());
            response = responseHelper.formatResponse(mue);

        } catch (IndyWorkflowException iwe) {
            logger.warn("=> [IndyWorkflowException] exception message: " + iwe.getMessage());
            response = responseHelper.formatResponse(iwe);

        }
        return response;
    }

    @ApiOperation( "Revalidation of Artifact Stored on demand based on package, type and name" )
    @ApiResponses( { @ApiResponse( code = 200, response = ArtifactStore.class, message = "Revalidation for Remote Repository was successfull" ),
        @ApiResponse( code = 404, message = "Revalidation is not successfull" ), } )
    @Path( "/{name}/revalidate" )
    @POST
    public Response revalidateArtifactStore(
        final @ApiParam( required = true ) @PathParam("package") String packageType,
        final @ApiParam( required = true ) @PathParam("type") String type,
        final @ApiParam( required = true ) @PathParam("name") String name ) {


        ArtifactStoreValidateData result = null;
        Map<String,String> data =  new HashMap<>();
        Response response;

        try {
            StoreType storeType = StoreType.get(type);
            StoreKey storeKey = new StoreKey(packageType, storeType, name);
            ArtifactStore artifactStore = adminController.get(storeKey);
            // Validate this Store
            result = adminController.validateStore(artifactStore);
            response = responseHelper.formatOkResponseWithJsonEntity(result);

        } catch (IndyDataException ide) {
            logger.warn("=> [IndyDataException] exception message: " + ide.getMessage());
            response = responseHelper.formatResponse(ide);

        } catch (MalformedURLException mue) {
            logger.warn("=> [MalformedURLException] Invalid URL exception message: " + mue.getMessage());
            response = responseHelper.formatResponse(mue);

        } catch (IndyWorkflowException iwe) {
            logger.warn("=> [IndyWorkflowException] exception message: " + iwe.getMessage());
            response = responseHelper.formatResponse(iwe);
        }
        return response;
    }


}<|MERGE_RESOLUTION|>--- conflicted
+++ resolved
@@ -88,10 +88,9 @@
 @ApplicationScoped
 @REST
 public class StoreAdminHandler
-    implements IndyResources
-{
-
-    private final Logger logger = LoggerFactory.getLogger( getClass() );
+    implements IndyResources {
+
+    private final Logger logger = LoggerFactory.getLogger(getClass());
 
     @Inject
     private AdminController adminController;
@@ -109,13 +108,8 @@
     @Inject
     private ResponseHelper responseHelper;
 
-<<<<<<< HEAD
-
-=======
->>>>>>> a0217d02
-    public StoreAdminHandler()
-    {
-        logger.info( "\n\n\n\nStarted StoreAdminHandler\n\n\n\n" );
+    public StoreAdminHandler() {
+        logger.info("\n\n\n\nStarted StoreAdminHandler\n\n\n\n");
     }
 
     //    @Context
@@ -124,118 +118,99 @@
     //    @Context
     //    private HttpServletRequest request;
 
-    @ApiOperation( "Check if a given store exists" )
-    @ApiResponses( { @ApiResponse( code = 200, message = "The store exists" ),
-                           @ApiResponse( code = 404, message = "The store doesn't exist" ) } )
-    @Path( "/{name}" )
+    @ApiOperation("Check if a given store exists")
+    @ApiResponses({@ApiResponse(code = 200, message = "The store exists"),
+        @ApiResponse(code = 404, message = "The store doesn't exist")})
+    @Path("/{name}")
     @HEAD
-    public Response exists( final @PathParam( "packageType" ) String packageType,
-                            final @ApiParam( allowableValues = "hosted,group,remote", required = true )
-                            @PathParam( "type" ) String type,
-                            @ApiParam( required = true ) @PathParam( "name" ) final String name )
-    {
-        Response response;
-        final StoreType st = StoreType.get( type );
-
-        logger.info( "Checking for existence of: {}:{}:{}", packageType, st, name );
-
-        if ( adminController.exists( new StoreKey( packageType, st, name ) ) )
-        {
-
-            logger.info( "returning OK" );
+    public Response exists(final @PathParam("packageType") String packageType,
+                           final @ApiParam(allowableValues = "hosted,group,remote", required = true)
+                           @PathParam("type") String type,
+                           @ApiParam(required = true) @PathParam("name") final String name) {
+        Response response;
+        final StoreType st = StoreType.get(type);
+
+        logger.info("Checking for existence of: {}:{}:{}", packageType, st, name);
+
+        if (adminController.exists(new StoreKey(packageType, st, name))) {
+
+            logger.info("returning OK");
             response = Response.ok().build();
-        }
-        else
-        {
-            logger.info( "Returning NOT FOUND" );
-            response = Response.status( Status.NOT_FOUND ).build();
-        }
-        return response;
-    }
-
-    @ApiOperation( "Create a new store" )
-    @ApiResponses( { @ApiResponse( code = 201, response = ArtifactStore.class, message = "The store was created" ),
-        @ApiResponse( code = 409, message = "A store with the specified type and name already exists" ) } )
-    @ApiImplicitParams( { @ApiImplicitParam( allowMultiple = false, paramType = "body", name = "body", required = true, dataType = "org.commonjava.indy.model.core.ArtifactStore", value = "The artifact store definition JSON" ) } )
+        } else {
+            logger.info("Returning NOT FOUND");
+            response = Response.status(Status.NOT_FOUND).build();
+        }
+        return response;
+    }
+
+    @ApiOperation("Create a new store")
+    @ApiResponses({@ApiResponse(code = 201, response = ArtifactStore.class, message = "The store was created"),
+        @ApiResponse(code = 409, message = "A store with the specified type and name already exists")})
+    @ApiImplicitParams({@ApiImplicitParam(allowMultiple = false, paramType = "body", name = "body", required = true, dataType = "org.commonjava.indy.model.core.ArtifactStore", value = "The artifact store definition JSON")})
     @POST
-    @Consumes( ApplicationContent.application_json )
-    @Produces( ApplicationContent.application_json )
-    public Response create( final @PathParam( "packageType" ) String packageType,
-                            final @ApiParam( allowableValues = "hosted,group,remote", required = true ) @PathParam( "type" ) String type,
-                            final @Context UriInfo uriInfo,
-                            final @Context HttpServletRequest request,
-                            final @Context SecurityContext securityContext )
-    {
-        final StoreType st = StoreType.get( type );
+    @Consumes(ApplicationContent.application_json)
+    @Produces(ApplicationContent.application_json)
+    public Response create(final @PathParam("packageType") String packageType,
+                           final @ApiParam(allowableValues = "hosted,group,remote", required = true) @PathParam("type") String type,
+                           final @Context UriInfo uriInfo,
+                           final @Context HttpServletRequest request,
+                           final @Context SecurityContext securityContext) {
+        final StoreType st = StoreType.get(type);
 
         Response response = null;
         String json = null;
-        try
-        {
-            json = IOUtils.toString( request.getInputStream() );
-            json = objectMapper.patchLegacyStoreJson( json );
-        }
-        catch ( final IOException e )
-        {
+        try {
+            json = IOUtils.toString(request.getInputStream());
+            json = objectMapper.patchLegacyStoreJson(json);
+        } catch (final IOException e) {
             final String message = "Failed to read " + st.getStoreClass()
-                                                         .getSimpleName() + " from request body.";
-
-            logger.error( message, e );
-            response = responseHelper.formatResponse( e, message );
-        }
-
-        if ( response != null )
-        {
+                .getSimpleName() + " from request body.";
+
+            logger.error(message, e);
+            response = responseHelper.formatResponse(e, message);
+        }
+
+        if (response != null) {
             return response;
         }
 
         ArtifactStore store = null;
-        try
-        {
-            store = objectMapper.readValue( json, st.getStoreClass() );
-        }
-        catch ( final IOException e )
-        {
+        try {
+            store = objectMapper.readValue(json, st.getStoreClass());
+        } catch (final IOException e) {
             final String message = "Failed to parse " + st.getStoreClass()
-                                                         .getSimpleName() + " from request body.";
-
-            logger.error( message, e );
-            response = responseHelper.formatResponse( e, message );
-        }
-
-        if ( response != null )
-        {
+                .getSimpleName() + " from request body.";
+
+            logger.error(message, e);
+            response = responseHelper.formatResponse(e, message);
+        }
+
+        if (response != null) {
             return response;
         }
 
-        logger.info( "\n\nGot artifact store: {}\n\n", store );
-
-        try
-        {
-            String user = securityManager.getUser( securityContext, request );
-
-            if ( adminController.store( store, user, false ) )
-            {
+        logger.info("\n\nGot artifact store: {}\n\n", store);
+
+        try {
+            String user = securityManager.getUser(securityContext, request);
+
+            if (adminController.store(store, user, false)) {
                 final URI uri = uriInfo.getBaseUriBuilder()
-                                       .path( "/api/admin/stores" )
-                                       .path( store.getPackageType() )
-                                       .path( store.getType().singularEndpointName() )
-                                       .build( store.getName() );
-
-                response = responseHelper.formatCreatedResponseWithJsonEntity( uri, store );
-            }
-            else
-            {
-                response = status( CONFLICT )
-                                   .entity( "{\"error\": \"Store already exists.\"}" )
-                                   .type( application_json )
-                                   .build();
-            }
-        }
-        catch ( final IndyWorkflowException e )
-        {
-            logger.error( e.getMessage(), e );
-            response = responseHelper.formatResponse( e );
+                    .path("/api/admin/stores")
+                    .path(store.getPackageType())
+                    .path(store.getType().singularEndpointName())
+                    .build(store.getName());
+
+                response = responseHelper.formatCreatedResponseWithJsonEntity(uri, store);
+            } else {
+                response = status(CONFLICT)
+                    .entity("{\"error\": \"Store already exists.\"}")
+                    .type(application_json)
+                    .build();
+            }
+        } catch (final IndyWorkflowException e) {
+            logger.error(e.getMessage(), e);
+            response = responseHelper.formatResponse(e);
         }
         return response;
     }
@@ -244,279 +219,235 @@
      * (non-Javadoc)
      * @see org.commonjava.indy.core.rest.admin.DeployPointAdminResource#store(java.lang.String)
      */
-    @ApiOperation( "Update an existing store" )
-    @ApiResponses( { @ApiResponse( code = 200, message = "The store was updated" ),
-        @ApiResponse( code = 400, message = "The store specified in the body JSON didn't match the URL parameters" ), } )
-    @ApiImplicitParams( { @ApiImplicitParam( allowMultiple = false, paramType = "body", name = "body", required = true, dataType = "org.commonjava.indy.model.core.ArtifactStore", value = "The artifact store definition JSON" ) } )
-    @Path( "/{name}" )
+    @ApiOperation("Update an existing store")
+    @ApiResponses({@ApiResponse(code = 200, message = "The store was updated"),
+        @ApiResponse(code = 400, message = "The store specified in the body JSON didn't match the URL parameters"),})
+    @ApiImplicitParams({@ApiImplicitParam(allowMultiple = false, paramType = "body", name = "body", required = true, dataType = "org.commonjava.indy.model.core.ArtifactStore", value = "The artifact store definition JSON")})
+    @Path("/{name}")
     @PUT
-    @Consumes( ApplicationContent.application_json )
-    public Response store( final @PathParam( "packageType" ) String packageType,
-                           final @ApiParam( allowableValues = "hosted,group,remote", required = true ) @PathParam( "type" ) String type,
-                           final @ApiParam( required = true ) @PathParam( "name" ) String name,
-                           final @Context HttpServletRequest request,
-                           final @Context SecurityContext securityContext )
-    {
-        final StoreType st = StoreType.get( type );
+    @Consumes(ApplicationContent.application_json)
+    public Response store(final @PathParam("packageType") String packageType,
+                          final @ApiParam(allowableValues = "hosted,group,remote", required = true) @PathParam("type") String type,
+                          final @ApiParam(required = true) @PathParam("name") String name,
+                          final @Context HttpServletRequest request,
+                          final @Context SecurityContext securityContext) {
+        final StoreType st = StoreType.get(type);
 
         Response response = null;
         String json = null;
-        try
-        {
-            json = IOUtils.toString( request.getInputStream() );
-            json = objectMapper.patchLegacyStoreJson( json );
-        }
-        catch ( final IOException e )
-        {
+        try {
+            json = IOUtils.toString(request.getInputStream());
+            json = objectMapper.patchLegacyStoreJson(json);
+        } catch (final IOException e) {
             final String message = "Failed to read " + st.getStoreClass()
-                                                         .getSimpleName() + " from request body.";
-
-            logger.error( message, e );
-            response = responseHelper.formatResponse( e, message );
-        }
-
-        if ( response != null )
-        {
+                .getSimpleName() + " from request body.";
+
+            logger.error(message, e);
+            response = responseHelper.formatResponse(e, message);
+        }
+
+        if (response != null) {
             return response;
         }
 
         ArtifactStore store = null;
-        try
-        {
-            store = objectMapper.readValue( json, st.getStoreClass() );
-        }
-        catch ( final IOException e )
-        {
+        try {
+            store = objectMapper.readValue(json, st.getStoreClass());
+        } catch (final IOException e) {
             final String message = "Failed to parse " + st.getStoreClass()
-                                                          .getSimpleName() + " from request body.";
-
-            logger.error( message, e );
-            response = responseHelper.formatResponse( e, message );
-        }
-
-        if ( response != null )
-        {
+                .getSimpleName() + " from request body.";
+
+            logger.error(message, e);
+            response = responseHelper.formatResponse(e, message);
+        }
+
+        if (response != null) {
             return response;
         }
 
-        if ( !packageType.equals(store.getPackageType()) || st != store.getType() || !name.equals( store.getName() ) )
-        {
-            response = Response.status( Status.BAD_REQUEST )
-                               .entity( String.format( "Store in URL path is: '%s' but in JSON it is: '%s'",
-                                                       new StoreKey( packageType, st, name ), store.getKey() ) )
-                               .build();
-        }
-
-        try
-        {
-            String user = securityManager.getUser( securityContext, request );
-
-            logger.info( "Storing: {}", store );
-            if ( adminController.store( store, user, false ) )
-            {
+        if (!packageType.equals(store.getPackageType()) || st != store.getType() || !name.equals(store.getName())) {
+            response = Response.status(Status.BAD_REQUEST)
+                .entity(String.format("Store in URL path is: '%s' but in JSON it is: '%s'",
+                    new StoreKey(packageType, st, name), store.getKey()))
+                .build();
+        }
+
+        try {
+            String user = securityManager.getUser(securityContext, request);
+
+            logger.info("Storing: {}", store);
+            if (adminController.store(store, user, false)) {
                 response = ok().build();
-            }
-            else
-            {
-                logger.warn( "{} NOT modified!", store );
+            } else {
+                logger.warn("{} NOT modified!", store);
                 response = notModified().build();
             }
-        }
-        catch ( final IndyWorkflowException e )
-        {
-            logger.error( e.getMessage(), e );
-            response = responseHelper.formatResponse( e );
-        }
-
-        return response;
-    }
-
-    @ApiOperation( "Retrieve the definitions of all artifact stores of a given type on the system" )
+        } catch (final IndyWorkflowException e) {
+            logger.error(e.getMessage(), e);
+            response = responseHelper.formatResponse(e);
+        }
+
+        return response;
+    }
+
+    @ApiOperation("Retrieve the definitions of all artifact stores of a given type on the system")
     @ApiResponses(
-            { @ApiResponse( code = 200, response = StoreListingDTO.class, message = "The store definitions" ), } )
+        {@ApiResponse(code = 200, response = StoreListingDTO.class, message = "The store definitions"),})
     @GET
-    @Produces( ApplicationContent.application_json )
-    public Response getAll( final @ApiParam(
-            "Filter only stores that support the package type (eg. maven, npm). NOTE: '_all' returns all." )
-                            @PathParam( "packageType" ) String packageType,
-                            final @ApiParam( allowableValues = "hosted,group,remote", required = true )
-                            @PathParam( "type" ) String type )
-    {
-
-        final StoreType st = StoreType.get( type );
-
-        Response response;
-        try
-        {
-            final List<ArtifactStore> stores = adminController.getAllOfType( packageType, st );
-
-            logger.info( "Returning listing containing stores:\n\t{}", new JoinString( "\n\t", stores ) );
-
-            final StoreListingDTO<ArtifactStore> dto = new StoreListingDTO<>( stores );
-
-            response = responseHelper.formatOkResponseWithJsonEntity( dto );
-        }
-        catch ( final IndyWorkflowException e )
-        {
-            logger.error( e.getMessage(), e );
-            response = responseHelper.formatResponse( e );
-        }
-
-        return response;
-    }
-
-    @ApiOperation( "Retrieve the definition of a specific artifact store" )
-    @ApiResponses( { @ApiResponse( code = 200, response = ArtifactStore.class, message = "The store definition" ),
-        @ApiResponse( code = 404, message = "The store doesn't exist" ), } )
-    @Path( "/{name}" )
+    @Produces(ApplicationContent.application_json)
+    public Response getAll(final @ApiParam(
+        "Filter only stores that support the package type (eg. maven, npm). NOTE: '_all' returns all.")
+                           @PathParam("packageType") String packageType,
+                           final @ApiParam(allowableValues = "hosted,group,remote", required = true)
+                           @PathParam("type") String type) {
+
+        final StoreType st = StoreType.get(type);
+
+        Response response;
+        try {
+            final List<ArtifactStore> stores = adminController.getAllOfType(packageType, st);
+
+            logger.info("Returning listing containing stores:\n\t{}", new JoinString("\n\t", stores));
+
+            final StoreListingDTO<ArtifactStore> dto = new StoreListingDTO<>(stores);
+
+            response = responseHelper.formatOkResponseWithJsonEntity(dto);
+        } catch (final IndyWorkflowException e) {
+            logger.error(e.getMessage(), e);
+            response = responseHelper.formatResponse(e);
+        }
+
+        return response;
+    }
+
+    @ApiOperation("Retrieve the definition of a specific artifact store")
+    @ApiResponses({@ApiResponse(code = 200, response = ArtifactStore.class, message = "The store definition"),
+        @ApiResponse(code = 404, message = "The store doesn't exist"),})
+    @Path("/{name}")
     @GET
-    @Produces( ApplicationContent.application_json )
-    public Response get( final @PathParam( "packageType" ) String packageType,
-                         final @ApiParam( allowableValues = "hosted,group,remote", required = true ) @PathParam( "type" ) String type,
-                         final @ApiParam( required = true ) @PathParam( "name" ) String name )
-    {
-        final StoreType st = StoreType.get( type );
-        final StoreKey key = new StoreKey( packageType, st, name );
-
-        Response response;
-        try
-        {
-            final ArtifactStore store = adminController.get( key );
-            logger.info( "Returning repository: {}", store );
-
-            if ( store == null )
-            {
-                response = Response.status( Status.NOT_FOUND )
-                                   .build();
-            }
-            else
-            {
-                response = responseHelper.formatOkResponseWithJsonEntity( store );
-            }
-        }
-        catch ( final IndyWorkflowException e )
-        {
-            logger.error( e.getMessage(), e );
-            response = responseHelper.formatResponse( e );
-        }
-        return response;
-    }
-
-    @ApiOperation( "Delete an artifact store" )
-    @ApiResponses( { @ApiResponse( code = 204, response = ArtifactStore.class, message = "The store was deleted (or didn't exist in the first place)" ), } )
-    @Path( "/{name}" )
+    @Produces(ApplicationContent.application_json)
+    public Response get(final @PathParam("packageType") String packageType,
+                        final @ApiParam(allowableValues = "hosted,group,remote", required = true) @PathParam("type") String type,
+                        final @ApiParam(required = true) @PathParam("name") String name) {
+        final StoreType st = StoreType.get(type);
+        final StoreKey key = new StoreKey(packageType, st, name);
+
+        Response response;
+        try {
+            final ArtifactStore store = adminController.get(key);
+            logger.info("Returning repository: {}", store);
+
+            if (store == null) {
+                response = Response.status(Status.NOT_FOUND)
+                    .build();
+            } else {
+                response = responseHelper.formatOkResponseWithJsonEntity(store);
+            }
+        } catch (final IndyWorkflowException e) {
+            logger.error(e.getMessage(), e);
+            response = responseHelper.formatResponse(e);
+        }
+        return response;
+    }
+
+    @ApiOperation("Delete an artifact store")
+    @ApiResponses({@ApiResponse(code = 204, response = ArtifactStore.class, message = "The store was deleted (or didn't exist in the first place)"),})
+    @Path("/{name}")
     @DELETE
-    public Response delete( final @PathParam( "packageType" ) String packageType,
-                            final @ApiParam( allowableValues = "hosted,group,remote", required = true ) @PathParam( "type" ) String type,
-                            final @ApiParam( required = true ) @PathParam( "name" ) String name,
-                            @Context final HttpServletRequest request,
-                            final @Context SecurityContext securityContext )
-    {
-        final StoreType st = StoreType.get( type );
-        final StoreKey key = new StoreKey( packageType, st, name );
-
-        logger.info( "Deleting: {}", key );
-        Response response;
-        try
-        {
+    public Response delete(final @PathParam("packageType") String packageType,
+                           final @ApiParam(allowableValues = "hosted,group,remote", required = true) @PathParam("type") String type,
+                           final @ApiParam(required = true) @PathParam("name") String name,
+                           @Context final HttpServletRequest request,
+                           final @Context SecurityContext securityContext) {
+        final StoreType st = StoreType.get(type);
+        final StoreKey key = new StoreKey(packageType, st, name);
+
+        logger.info("Deleting: {}", key);
+        Response response;
+        try {
             String summary = null;
-            try
-            {
-                summary = IOUtils.toString( request.getInputStream() );
-            }
-            catch ( final IOException e )
-            {
+            try {
+                summary = IOUtils.toString(request.getInputStream());
+            } catch (final IOException e) {
                 // no problem, try to get the summary from a header instead.
-                logger.info( "store-deletion change summary not in request body, checking headers." );
-            }
-
-            if ( isEmpty( summary ) )
-            {
-                summary = request.getHeader( METADATA_CHANGELOG );
-            }
-
-            if ( isEmpty( summary ) )
-            {
+                logger.info("store-deletion change summary not in request body, checking headers.");
+            }
+
+            if (isEmpty(summary)) {
+                summary = request.getHeader(METADATA_CHANGELOG);
+            }
+
+            if (isEmpty(summary)) {
                 summary = "Changelog not provided";
             }
 
-            String user = securityManager.getUser( securityContext, request );
-
-            adminController.delete( key, user, summary );
+            String user = securityManager.getUser(securityContext, request);
+
+            adminController.delete(key, user, summary);
 
             response = noContent().build();
-        }
-        catch ( final IndyWorkflowException e )
-        {
-            logger.error( e.getMessage(), e );
-            response = responseHelper.formatResponse( e );
-        }
-        return response;
-    }
-
-    @ApiOperation( "Retrieve the definition of a remote by specific url" )
-    @ApiResponses( { @ApiResponse( code = 200, response = ArtifactStore.class, message = "The store definition" ),
-                           @ApiResponse( code = 404, message = "The remote repository doesn't exist" ), } )
-    @Path( "/query/byUrl" )
+        } catch (final IndyWorkflowException e) {
+            logger.error(e.getMessage(), e);
+            response = responseHelper.formatResponse(e);
+        }
+        return response;
+    }
+
+    @ApiOperation("Retrieve the definition of a remote by specific url")
+    @ApiResponses({@ApiResponse(code = 200, response = ArtifactStore.class, message = "The store definition"),
+        @ApiResponse(code = 404, message = "The remote repository doesn't exist"),})
+    @Path("/query/byUrl")
     @GET
-    public Response getRemoteByUrl( final @PathParam( "packageType" ) String packageType,
-                                    final @ApiParam( allowableValues = "remote", required = true )
-                                    @PathParam( "type" ) String type,
-                                    final @QueryParam( "url" ) String url,
-                                    @Context final HttpServletRequest request,
-                                    final @Context SecurityContext securityContext )
-    {
-        if ( !"remote".equals( type ) )
-        {
+    public Response getRemoteByUrl(final @PathParam("packageType") String packageType,
+                                   final @ApiParam(allowableValues = "remote", required = true)
+                                   @PathParam("type") String type,
+                                   final @QueryParam("url") String url,
+                                   @Context final HttpServletRequest request,
+                                   final @Context SecurityContext securityContext) {
+        if (!"remote".equals(type)) {
             return responseHelper.formatBadRequestResponse(
-                    String.format( "Not supporte repository type of %s", type ) );
-        }
-
-        logger.info( "Get remote repository by url: {}", url );
-        Response response;
-        try
-        {
-            final List<RemoteRepository> remotes = adminController.getRemoteByUrl( url, packageType );
-            logger.info( "According to url {}, Returning remote listing remote repositories: {}", url, remotes );
-
-            if ( remotes == null || remotes.isEmpty() )
-            {
-                response = Response.status( Status.NOT_FOUND ).build();
-            }
-            else
-            {
-                final StoreListingDTO<RemoteRepository> dto = new StoreListingDTO<>( remotes );
-                response = responseHelper.formatOkResponseWithJsonEntity( dto );
-            }
-        }
-        catch ( final IndyWorkflowException e )
-        {
-            logger.error( e.getMessage(), e );
-            response = responseHelper.formatResponse( e );
-        }
-        return response;
-    }
-
-
-    @ApiOperation( "Revalidation of Artifacts Stored on demand" )
-    @ApiResponses( { @ApiResponse( code = 200, response = ArtifactStore.class, message = "Revalidation for Remote Repositories was successfull" ),
-        @ApiResponse( code = 404, message = "Revalidation is not successfull" ), } )
-    @Path( "/revalidate" )
+                String.format("Not supporte repository type of %s", type));
+        }
+
+        logger.info("Get remote repository by url: {}", url);
+        Response response;
+        try {
+            final List<RemoteRepository> remotes = adminController.getRemoteByUrl(url, packageType);
+            logger.info("According to url {}, Returning remote listing remote repositories: {}", url, remotes);
+
+            if (remotes == null || remotes.isEmpty()) {
+                response = Response.status(Status.NOT_FOUND).build();
+            } else {
+                final StoreListingDTO<RemoteRepository> dto = new StoreListingDTO<>(remotes);
+                response = responseHelper.formatOkResponseWithJsonEntity(dto);
+            }
+        } catch (final IndyWorkflowException e) {
+            logger.error(e.getMessage(), e);
+            response = responseHelper.formatResponse(e);
+        }
+        return response;
+    }
+
+
+    @ApiOperation("Revalidation of Artifacts Stored on demand")
+    @ApiResponses({@ApiResponse(code = 200, response = ArtifactStore.class, message = "Revalidation for Remote Repositories was successfull"),
+        @ApiResponse(code = 404, message = "Revalidation is not successfull"),})
+    @Path("/revalidate")
     @POST
     public Response revalidateArtifactStores(
         @PathParam("package") String packageType,
-        @PathParam( "type" ) String type) {
+        @PathParam("type") String type) {
 
         ArtifactStoreValidateData result = null;
-        Map<String,String> results = new HashMap<>();
-        Response response;
-
-        try {
-            StoreType storeType =  StoreType.get(type);
+        Map<String, String> results = new HashMap<>();
+        Response response;
+
+        try {
+            StoreType storeType = StoreType.get(type);
 
             List<ArtifactStore> allArtifactStores = adminController.getAllOfType(packageType, storeType);
 
-            for(ArtifactStore artifactStore: allArtifactStores) {
+            for (ArtifactStore artifactStore : allArtifactStores) {
                 // Validate this Store
                 result = adminController.validateStore(artifactStore);
                 results.put(artifactStore.getKey().toString(), result.getErrors().toString());
@@ -540,19 +471,19 @@
         return response;
     }
 
-    @ApiOperation( "Revalidation of Artifact Stored on demand based on package, type and name" )
-    @ApiResponses( { @ApiResponse( code = 200, response = ArtifactStore.class, message = "Revalidation for Remote Repository was successfull" ),
-        @ApiResponse( code = 404, message = "Revalidation is not successfull" ), } )
-    @Path( "/{name}/revalidate" )
+    @ApiOperation("Revalidation of Artifact Stored on demand based on package, type and name")
+    @ApiResponses({@ApiResponse(code = 200, response = ArtifactStore.class, message = "Revalidation for Remote Repository was successfull"),
+        @ApiResponse(code = 404, message = "Revalidation is not successfull"),})
+    @Path("/{name}/revalidate")
     @POST
     public Response revalidateArtifactStore(
-        final @ApiParam( required = true ) @PathParam("package") String packageType,
-        final @ApiParam( required = true ) @PathParam("type") String type,
-        final @ApiParam( required = true ) @PathParam("name") String name ) {
+        final @ApiParam(required = true) @PathParam("package") String packageType,
+        final @ApiParam(required = true) @PathParam("type") String type,
+        final @ApiParam(required = true) @PathParam("name") String name) {
 
 
         ArtifactStoreValidateData result = null;
-        Map<String,String> data =  new HashMap<>();
+        Map<String, String> data = new HashMap<>();
         Response response;
 
         try {
