<?xml version="1.0"?>
<!--

    Copyright (C) 2011-2020 Red Hat, Inc. (https://github.com/Commonjava/indy)

    Licensed under the Apache License, Version 2.0 (the "License");
    you may not use this file except in compliance with the License.
    You may obtain a copy of the License at

            http://www.apache.org/licenses/LICENSE-2.0

    Unless required by applicable law or agreed to in writing, software
    distributed under the License is distributed on an "AS IS" BASIS,
    WITHOUT WARRANTIES OR CONDITIONS OF ANY KIND, either express or implied.
    See the License for the specific language governing permissions and
    limitations under the License.

-->
<project xmlns="http://maven.apache.org/POM/4.0.0" xmlns:xsi="http://www.w3.org/2001/XMLSchema-instance"
         xsi:schemaLocation="http://maven.apache.org/POM/4.0.0 http://maven.apache.org/xsd/maven-4.0.0.xsd">
  <modelVersion>4.0.0</modelVersion>
  <parent>
    <groupId>org.commonjava.indy.ui</groupId>
    <artifactId>indy-uis</artifactId>
<<<<<<< HEAD
    <version>2.7.0-SNAPSHOT</version>
=======
    <version>2.7.6-SNAPSHOT</version>
>>>>>>> c7f05f92
  </parent>

  <artifactId>indy-ui-layover</artifactId>

  <name>Indy :: UIs :: Layover</name>

  <properties>
    <maven.test.skip>true</maven.test.skip>
  </properties>

  <build>
    <finalName>indy-ui</finalName>
    <resources>
      <resource>
        <directory>dist</directory>
        <filtering>true</filtering>
      </resource>
    </resources>
    <pluginManagement>
      <plugins>
        <plugin>
          <groupId>com.mycila</groupId>
          <artifactId>license-maven-plugin</artifactId>
          <version>2.10</version>
          <configuration>
            <header>com/mycila/maven/plugin/license/templates/APACHE-2.txt</header>
            <properties>
              <owner>${projectOwner}</owner>
              <email>${projectEmail}</email>
            </properties>
            <excludes>
              <exclude>**/README</exclude>
              <exclude>**/LICENSE*</exclude>
              <exclude>app/docs/**</exclude>
              <exclude>**/*.groovy</exclude>
              <exclude>node/**</exclude>
              <exclude>dist/**</exclude>
              <exclude>**/node_modules/**</exclude>
              <exclude>**/.gitkeep</exclude>
            </excludes>
            <mapping>
              <service>SCRIPT_STYLE</service>
            </mapping>
          </configuration>
        </plugin>
      </plugins>
    </pluginManagement>
    <plugins>
      <plugin>
        <groupId>com.github.eirslett</groupId>
        <artifactId>frontend-maven-plugin</artifactId>
      </plugin>
    </plugins>
  </build>

  <profiles>
    <profile>
      <id>ci</id>

      <build>
        <pluginManagement>
          <plugins>
            <plugin>
              <artifactId>maven-clean-plugin</artifactId>
              <configuration>
                <filesets>
                  <fileset>
                    <directory>${project.basedir}</directory>
                    <includes>
                      <include>dist</include>
                      <include>node</include>
                      <include>node_modules</include>
                      <include>dist/**</include>
                      <include>node/**</include>
                      <include>node_modules/**</include>
                    </includes>
                    <followSymlinks>false</followSymlinks>
                  </fileset>
                </filesets>
              </configuration>
            </plugin>
          </plugins>
        </pluginManagement>
      </build>
    </profile>
    <profile>
      <id>realclean</id>

      <build>
        <pluginManagement>
          <plugins>
            <plugin>
              <artifactId>maven-clean-plugin</artifactId>
              <configuration>
                <filesets>
                  <fileset>
                    <directory>${project.basedir}</directory>
                    <includes>
                      <include>dist</include>
                      <include>node</include>
                      <include>node_modules</include>
                      <include>dist/**</include>
                      <include>node/**</include>
                      <include>node_modules/**</include>
                    </includes>
                    <followSymlinks>false</followSymlinks>
                  </fileset>
                </filesets>
              </configuration>
            </plugin>
          </plugins>
        </pluginManagement>
      </build>
    </profile>
  </profiles>
</project><|MERGE_RESOLUTION|>--- conflicted
+++ resolved
@@ -22,11 +22,7 @@
   <parent>
     <groupId>org.commonjava.indy.ui</groupId>
     <artifactId>indy-uis</artifactId>
-<<<<<<< HEAD
-    <version>2.7.0-SNAPSHOT</version>
-=======
     <version>2.7.6-SNAPSHOT</version>
->>>>>>> c7f05f92
   </parent>
 
   <artifactId>indy-ui-layover</artifactId>
