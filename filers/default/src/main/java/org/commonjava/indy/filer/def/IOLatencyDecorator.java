--- conflicted
+++ resolved
@@ -40,11 +40,7 @@
 
     private BiConsumer<String, Double> cumulativeTimer;
 
-<<<<<<< HEAD
-    public IOLatencyDecorator( final Function<String, Timer.Context> timerProvider,
-=======
     public IOLatencyDecorator( final Function<String, TimingProvider> timerProvider,
->>>>>>> 3f78c312
                                final Function<String, Meter> meterProvider,
                                final BiConsumer<String, Double> cumulativeTimer )
     {
