--- conflicted
+++ resolved
@@ -16,15 +16,6 @@
     limitations under the License.
 
 -->
-<<<<<<< HEAD
-<project xmlns="http://maven.apache.org/POM/4.0.0" xmlns:xsi="http://www.w3.org/2001/XMLSchema-instance" xsi:schemaLocation="http://maven.apache.org/POM/4.0.0 http://maven.apache.org/xsd/maven-4.0.0.xsd">
-    <parent>
-        <artifactId>indy-db</artifactId>
-        <groupId>org.commonjava.indy</groupId>
-        <version>2.7.0-SNAPSHOT</version>
-    </parent>
-    <modelVersion>4.0.0</modelVersion>
-=======
 <project xmlns="http://maven.apache.org/POM/4.0.0" xmlns:xsi="http://www.w3.org/2001/XMLSchema-instance"
          xsi:schemaLocation="http://maven.apache.org/POM/4.0.0 http://maven.apache.org/xsd/maven-4.0.0.xsd">
   <parent>
@@ -33,54 +24,10 @@
     <version>2.7.6-SNAPSHOT</version>
   </parent>
   <modelVersion>4.0.0</modelVersion>
->>>>>>> c7f05f92
 
   <artifactId>indy-db-cassandra</artifactId>
   <name>Indy :: DB :: Cassandra</name>
 
-<<<<<<< HEAD
-    <profiles>
-      <profile>
-        <id>no-cluster-tests</id>
-        <properties>
-          <excludedSurefireGroups>org.commonjava.indy.cassandra.testcat.CassandraTest</excludedSurefireGroups>
-        </properties>
-      </profile>
-    </profiles>
-
-    <dependencies>
-        <dependency>
-            <groupId>org.commonjava.indy</groupId>
-            <artifactId>indy-db-common</artifactId>
-        </dependency>
-        <!--Datastax Java Driver-->
-        <dependency>
-            <groupId>com.datastax.cassandra</groupId>
-            <artifactId>cassandra-driver-core</artifactId>
-            <version>${datastaxVersion}</version>
-        </dependency>
-        <dependency>
-            <groupId>com.datastax.cassandra</groupId>
-            <artifactId>cassandra-driver-mapping</artifactId>
-            <version>${datastaxVersion}</version>
-        </dependency>
-        <dependency>
-            <groupId>org.cassandraunit</groupId>
-            <artifactId>cassandra-unit</artifactId>
-            <version>${cassandraUnitVersion}</version>
-            <scope>test</scope>
-        </dependency>
-        <dependency>
-            <groupId>org.commonjava.indy</groupId>
-            <artifactId>indy-core</artifactId>
-        </dependency>
-        <dependency>
-            <groupId>org.commonjava.indy</groupId>
-            <artifactId>indy-test-db</artifactId>
-            <scope>test</scope>
-        </dependency>
-    </dependencies>
-=======
   <dependencies>
     <dependency>
       <groupId>org.commonjava.indy</groupId>
@@ -113,6 +60,5 @@
       <scope>test</scope>
     </dependency>
   </dependencies>
->>>>>>> c7f05f92
 
 </project>