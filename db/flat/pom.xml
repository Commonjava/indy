--- conflicted
+++ resolved
@@ -21,11 +21,7 @@
   <parent>
     <groupId>org.commonjava.indy</groupId>
     <artifactId>indy-db</artifactId>
-<<<<<<< HEAD
-    <version>2.5.0</version>
-=======
     <version>2.5.1</version>
->>>>>>> f1474568
   </parent>
   
   <artifactId>indy-db-flat</artifactId>
