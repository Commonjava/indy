--- conflicted
+++ resolved
@@ -294,16 +294,11 @@
         if (internalFeatureConfig != null && internalFeatureConfig.getStoreValidation() && store.getType() != StoreType.group) {
             ArtifactStoreValidateData validateData = storeValidator.validate(store);
             if (!validateData.isValid()) {
-<<<<<<< HEAD
-                logger.warn("=> [AbstractStoreDataManager] Disabling Remote Store: " + store.getKey() + " with name: " + store.getName());
-                store.getMetadata().putAll(validateData.getErrors());
-=======
                 logger.warn("=> [AbstractStoreDataManager] Adding Validation Metadata to Remote Store: " + store.getKey() + " - not Valid! ");
                 if(store.getMetadata() != null)
                     store.getMetadata().putAll(validateData.getErrors());
                 else
                     store.setMetadata(validateData.getErrors());
->>>>>>> d3b60e20
             }
         }
 
