/**
 * Copyright (C) 2011-2020 Red Hat, Inc. (https://github.com/Commonjava/indy)
 *
 * Licensed under the Apache License, Version 2.0 (the "License");
 * you may not use this file except in compliance with the License.
 * You may obtain a copy of the License at
 *
 *         http://www.apache.org/licenses/LICENSE-2.0
 *
 * Unless required by applicable law or agreed to in writing, software
 * distributed under the License is distributed on an "AS IS" BASIS,
 * WITHOUT WARRANTIES OR CONDITIONS OF ANY KIND, either express or implied.
 * See the License for the specific language governing permissions and
 * limitations under the License.
 */
package org.commonjava.indy.db.common;

import org.apache.commons.lang.StringUtils;
import org.commonjava.cdi.util.weft.ExecutorConfig;
import org.commonjava.cdi.util.weft.Locker;
import org.commonjava.cdi.util.weft.NamedThreadFactory;
import org.commonjava.cdi.util.weft.WeftManaged;
import org.commonjava.indy.audit.ChangeSummary;
import org.commonjava.indy.change.event.ArtifactStoreUpdateType;
import org.commonjava.indy.conf.InternalFeatureConfig;
import org.commonjava.indy.conf.SslValidationConfig;
import org.commonjava.indy.data.ArtifactStoreQuery;
import org.commonjava.indy.data.ArtifactStoreValidateData;
import org.commonjava.indy.data.IndyDataException;
import org.commonjava.indy.data.StoreDataManager;
import org.commonjava.indy.data.StoreEventDispatcher;
import org.commonjava.indy.data.StoreValidator;
import org.commonjava.indy.measure.annotation.Measure;
import org.commonjava.indy.model.core.ArtifactStore;
import org.commonjava.indy.model.core.Group;
import org.commonjava.indy.model.core.HostedRepository;
import org.commonjava.indy.model.core.StoreKey;
import org.commonjava.indy.model.core.StoreType;
import org.commonjava.indy.util.ApplicationStatus;
import org.commonjava.maven.galley.event.EventMetadata;
import org.slf4j.Logger;
import org.slf4j.LoggerFactory;
import org.slf4j.MDC;

import javax.inject.Inject;
import java.util.ArrayList;
import java.util.Collection;
import java.util.Collections;
import java.util.HashSet;
import java.util.List;
import java.util.Map;
import java.util.Objects;
import java.util.Set;
import java.util.concurrent.ExecutorService;
import java.util.concurrent.Executors;
import java.util.concurrent.atomic.AtomicReference;
import java.util.concurrent.locks.ReentrantLock;
import java.util.function.BiFunction;
import java.util.function.Function;
import java.util.stream.Collectors;
import java.util.stream.Stream;

import static org.commonjava.indy.db.common.StoreUpdateAction.DELETE;
import static org.commonjava.indy.db.common.StoreUpdateAction.STORE;
import static org.commonjava.indy.model.core.StoreType.group;
import static org.commonjava.indy.model.core.StoreType.hosted;

public abstract class AbstractStoreDataManager
        implements StoreDataManager
{
    protected static final long LOCK_TIMEOUT_SECONDS = 30;

    private final Logger logger = LoggerFactory.getLogger( getClass() );

    protected final Locker<StoreKey> opLocks = new Locker<>(); // used internally

    abstract protected StoreEventDispatcher getStoreEventDispatcher();

    @Inject
    StoreValidator storeValidator;

    @Inject
    private SslValidationConfig configuration;

    @Inject
    StoreDataManager storeDataManager;

    @Inject
    InternalFeatureConfig internalFeatureConfig;

    @Inject
    @WeftManaged
    @ExecutorConfig( named = "store-affected-by-async-runner", priority = 4, threads = 32 )
    private ExecutorService affectedByAsyncRunner;

    protected AbstractStoreDataManager()
    {
        if ( affectedByAsyncRunner == null )
        {
            //for testing
            affectedByAsyncRunner = Executors.newFixedThreadPool( 32, new NamedThreadFactory(
                    "store-affected-by-async-runner", new ThreadGroup( "store-affected-by-async-runner" ), true, 4 ) );
        }
    }

    @Override
    public ArtifactStoreQuery<ArtifactStore> query()
    {
        return new DefaultArtifactStoreQuery<>( this );
    }

    protected abstract ArtifactStore getArtifactStoreInternal( final StoreKey key );

    @Override
    @Measure
    public ArtifactStore getArtifactStore( final StoreKey key )
            throws IndyDataException
    {
        return getArtifactStoreInternal( key );
    }

    @Override
    @Measure
    public boolean storeArtifactStore( final ArtifactStore store, final ChangeSummary summary,
                                       final boolean skipIfExists, final boolean fireEvents,
                                       final EventMetadata eventMetadata )
            throws IndyDataException
    {
        return store( store, summary, skipIfExists, fireEvents, eventMetadata );
    }

    protected void preStore( final ArtifactStore store, final ArtifactStore original, final ChangeSummary summary,
                             final boolean exists, final boolean fireEvents, final EventMetadata eventMetadata )
            throws IndyDataException
    {
        StoreEventDispatcher dispatcher = getStoreEventDispatcher();
        if ( dispatcher != null && isStarted() && fireEvents )
        {
            logger.debug( "Firing store pre-update event for: {} (originally: {})", store, original );
            dispatcher.updating( exists ? ArtifactStoreUpdateType.UPDATE : ArtifactStoreUpdateType.ADD, eventMetadata,
                                 Collections.singletonMap( store, original ) );

            if ( exists )
            {
                if ( store.isDisabled() && !original.isDisabled() )
                {
                    dispatcher.disabling( eventMetadata, store );
                }
                else if ( !store.isDisabled() && original.isDisabled() )
                {
                    dispatcher.enabling( eventMetadata, store );
                }
            }
        }
    }

    protected void postStore( final ArtifactStore store, final ArtifactStore original, final ChangeSummary summary,
                              final boolean exists, final boolean fireEvents, final EventMetadata eventMetadata )
            throws IndyDataException
    {
        StoreEventDispatcher dispatcher = getStoreEventDispatcher();
        if ( dispatcher != null && isStarted() && fireEvents )
        {
            logger.debug( "Firing store post-update event for: {} (originally: {})", store, original );
            dispatcher.updated( exists ? ArtifactStoreUpdateType.UPDATE : ArtifactStoreUpdateType.ADD, eventMetadata,
                                Collections.singletonMap( store, original ) );

            if ( exists )
            {
                if ( store.isDisabled() && !original.isDisabled() )
                {
                    dispatcher.disabled( eventMetadata, store );
                }
                else if ( !store.isDisabled() && original.isDisabled() )
                {
                    dispatcher.enabled( eventMetadata, store );
                }
            }
        }
        // Hosted or Remote update does not change affectedBy relationships
        if ( store instanceof Group )
        {
            refreshAffectedBy( store, original, STORE );
        }
    }

    protected void preDelete( final ArtifactStore store, final ChangeSummary summary, final boolean fireEvents,
                              final EventMetadata eventMetadata )
            throws IndyDataException
    {
        StoreEventDispatcher dispatcher = getStoreEventDispatcher();
        if ( dispatcher != null && isStarted() && fireEvents )
        {
            eventMetadata.set( StoreDataManager.CHANGE_SUMMARY, summary );
            dispatcher.deleting( eventMetadata, store );
        }
    }

    protected void postDelete( final ArtifactStore store, final ChangeSummary summary, final boolean fireEvents,
                               final EventMetadata eventMetadata )
            throws IndyDataException
    {
        StoreEventDispatcher dispatcher = getStoreEventDispatcher();
        if ( dispatcher != null && isStarted() && fireEvents )
        {
            dispatcher.deleted( eventMetadata, store );
        }

        refreshAffectedBy( store, null, DELETE );
    }

    protected void refreshAffectedBy( final ArtifactStore store, final ArtifactStore original, StoreUpdateAction action )
            throws IndyDataException
    {
        //do nothing by default
    }

    protected abstract ArtifactStore removeArtifactStoreInternal( StoreKey key );

    @Override
    @Measure
    public void deleteArtifactStore( final StoreKey key, final ChangeSummary summary,
                                     final EventMetadata eventMetadata )
            throws IndyDataException
    {
        AtomicReference<IndyDataException> error = new AtomicReference<>();
        opLocks.lockAnd( key, LOCK_TIMEOUT_SECONDS, k->{
            try
            {
                final ArtifactStore store = getArtifactStoreInternal( k );
                if ( store == null )
                {
                    logger.warn( "No store found for: {}", k );
                    return null;
                }

                if ( isReadonly( store ) )
                {
                    throw new IndyDataException( ApplicationStatus.METHOD_NOT_ALLOWED.code(),
                                                 "The store {} is readonly. If you want to delete this store, please modify it to non-readonly",
                                                 store.getKey() );
                }

                preDelete( store, summary, true, eventMetadata );

                ArtifactStore removed = removeArtifactStoreInternal( k );
                logger.info( "REMOVED store: {}", removed );

                postDelete( store, summary, true, eventMetadata );
            }
            catch ( IndyDataException e )
            {
                error.set( e );
            }

            return null;
        }, (k,lock)->{
            error.set( new IndyDataException( "Failed to lock: %s for DELETE after %d seconds.", k,
                                              LOCK_TIMEOUT_SECONDS ) );
            return false;
        } );

        IndyDataException ex = error.get();
        if ( ex != null )
        {
            throw ex;
        }
    }

    /**
     * TODO: currently we only check hosted readonly to prevent unexpected removing of both files and repo itself.
     * We may expand to remote or group in the future to support functions like remote repo "deploy-through".
     */
    @Override
    public boolean isReadonly( final ArtifactStore store )
    {
        if ( store != null )
        {
            if ( store.getKey().getType() == hosted && ( (HostedRepository) store ).isReadonly() )
            {
                return true;
            }
        }
        return false;
    }

    @Override
    public void install()
            throws IndyDataException
    {
    }

    @Override
    public abstract void clear( final ChangeSummary summary )
            throws IndyDataException;

    @Override
    @Measure
    public abstract Set<ArtifactStore> getAllArtifactStores()
            throws IndyDataException;

    @Override
    @Measure
    public Stream<ArtifactStore> streamArtifactStores()
            throws IndyDataException
    {
        return getAllArtifactStores().stream();
    }

    @Override
    @Measure
    public abstract Map<StoreKey, ArtifactStore> getArtifactStoresByKey();

    @Override
    public abstract boolean hasArtifactStore( final StoreKey key );

    @Override
    public void reload()
            throws IndyDataException
    {
    }

    @Override
    public abstract boolean isStarted();

    protected abstract ArtifactStore putArtifactStoreInternal(final StoreKey storeKey, ArtifactStore store);

    protected boolean store( final ArtifactStore store, final ChangeSummary summary, final boolean skipIfExists,
                           final boolean fireEvents, final EventMetadata eventMetadata )
            throws IndyDataException
    {
        if ( store == null )
        {
            logger.warn( "Tried to store null ArtifactStore!" );
            return false;
        }

        AtomicReference<IndyDataException> error = new AtomicReference<>();
        logger.trace( "Storing {} using operation lock: {}", store, opLocks );

        final StoreKey storeKey = store.getKey();

        logger.warn("Storing {} using operation lock: {}", store, opLocks);

<<<<<<< HEAD

        if (internalFeatureConfig != null && internalFeatureConfig.getStoreValidation() && store.getType() != StoreType.group) {
            ArtifactStoreValidateData validateData = storeValidator.validate(store);
            if (!validateData.isValid()) {
                logger.warn("=> [AbstractStoreDataManager] Adding Validation Metadata to Remote Store: " + store.getKey() + " - not Valid! ");
                if(store.getMetadata() != null)
                    store.getMetadata().putAll(validateData.getErrors());
                else
                    store.setMetadata(validateData.getErrors());
=======
        if ( internalFeatureConfig != null && internalFeatureConfig.getStoreValidation() && store.getType() != group )
        {
            ArtifactStoreValidateData validateData = storeValidator.validate( store );
            if ( !validateData.isValid() )
            {
                logger.warn(
                        "=> [AbstractStoreDataManager] Adding Validation Metadata to Remote Store: " + store.getKey()
                                + " - not Valid! " );
                if ( store.getMetadata() != null )
                {
                    store.getMetadata().putAll( validateData.getErrors() );
                }
                else
                {
                    store.setMetadata( validateData.getErrors() );
                }
>>>>>>> 3f78c312
            }
        }


        Function<StoreKey, Boolean> lockHandler = k -> doStore( k, store, summary, error, skipIfExists, fireEvents, eventMetadata );

        BiFunction<StoreKey, ReentrantLock, Boolean> lockFailedHandler = (k,lock) -> {
            error.set( new IndyDataException( "Failed to lock: %s for STORE after %d seconds.", k,
                                              LOCK_TIMEOUT_SECONDS ) );
            return false;
        };

        Boolean result = opLocks.lockAnd( storeKey, LOCK_TIMEOUT_SECONDS, lockHandler, lockFailedHandler );
        if ( result == null )
        {
            throw new IndyDataException( "Store failed due to tryLock timeout." );
        }

        IndyDataException ex = error.get();
        if ( ex != null )
        {
            throw ex;
        }

        return result;
    }

    private Boolean doStore( StoreKey k, ArtifactStore store, ChangeSummary summary,
                             AtomicReference<IndyDataException> error, boolean skipIfExists, boolean fireEvents,
                             EventMetadata eventMetadata )
    {
        ArtifactStore original = getArtifactStoreInternal( k );
        if ( original == store )
        {
            // if they're the same instance, preUpdate events may not work correctly!
            logger.warn( "Storing changes on existing instance of: {}! You forgot to call {}.copyOf().", store,
                         store.getClass().getSimpleName() );
        }

        if ( skipIfExists && original != null )
        {
            logger.info( "Skip storing for {} (repo exists)", original );
            return true;
        }

        try
        {
            if ( eventMetadata != null && summary != null )
            {
                eventMetadata.set( StoreDataManager.CHANGE_SUMMARY, summary );
            }
            logger.debug( "Starting pre-store actions for {}", k );
            preStore( store, original, summary, original != null, fireEvents, eventMetadata );
            logger.debug( "Pre-store actions complete for {}", k );
        }
        catch ( IndyDataException e )
        {
            error.set( e );
            return false;
        }

        logger.debug( "Put {} to stores map", k );
        final ArtifactStore old = putArtifactStoreInternal( store.getKey(), store );

        try
        {
            logger.debug( "Starting post-store actions for {}", k );
            postStore( store, original, summary, original != null, fireEvents, eventMetadata );
            logger.debug( "Post-store actions complete for {}", k );
        }
        catch ( final IndyDataException e )
        {
            if ( old != null )
            {
                logger.error( "postStore() failed for {}. Rollback to old value: {}", store, old );
                putArtifactStoreInternal( old.getKey(), old );
            }
            error.set( e );
            return false;
        }

        return true;
    }

    public void disableNotValidStore(ArtifactStore store,ArtifactStoreValidateData validateData) throws IndyDataException {
        store.setDisabled(true);

        // Problem with this way ( how it is sugested in NOS-1892 issue ) is that this is circular reference
        // Calling storeDataManager.storeArtifactStore()  ( No matter if parameter "skipIfExist" is set to true )
        // Will call StoreDataManager default implementation , which is this class store() method.

//        final ChangeSummary changeSummary = new ChangeSummary( ChangeSummary.SYSTEM_USER,
//            String.format("Disabling %s due to Unvalid Store: %s StoreKey: %s ",store.getType(), validateData.getErrors() ,store.getKey())
//        );
//        try {
//            storeDataManager.storeArtifactStore( store, changeSummary, true, true, new EventMetadata() );
//        } catch (IndyDataException e) {
//            logger.warn("=> Disabling this store has thrown IndyDataException: " + e.getMessage());
//            throw new IndyDataException("=> Disabling store is not applicable!", null);
//        }
    }

    @Override
    public Set<StoreKey> getStoreKeysByPkg( String pkg )
    {
        return streamArtifactStoreKeys().filter( key -> key.getPackageType().equals( pkg ) )
                                        .collect( Collectors.toSet() );
    }

    @Override
    public Set<StoreKey> getStoreKeysByPkgAndType( final String pkg, final StoreType type )
    {
        return streamArtifactStoreKeys().filter( key -> key.getPackageType().equals( pkg ) && key.getType() == type )
                                        .collect( Collectors.toSet() );
    }

    public Set<Group> affectedBy( final Collection<StoreKey> keys )
            throws IndyDataException
    {
        return affectedByFromStores( keys );
    }

    @Override
    public void asyncGroupAffectedBy( ContextualTask contextualTask )
    {
        if ( StringUtils.isNotBlank( contextualTask.getTaskContext() ) )
        {
            MDC.put( "group-affected-runner-context", contextualTask.getTaskContext() );
        }
        affectedByAsyncRunner.execute( contextualTask.getTask() );
    }

    protected Set<Group> affectedByFromStores( final Collection<StoreKey> keys )
    {
        Logger logger = LoggerFactory.getLogger( getClass() );
        logger.debug( "Getting groups affected by: {}", keys );

        List<StoreKey> toProcess = new ArrayList<>( new HashSet<>( keys ) );

        Set<Group> groups = new HashSet<>();
        if ( toProcess.isEmpty() )
        {
            return groups;
        }

        Set<StoreKey> processed = new HashSet<>();
        final String packageType = toProcess.get( 0 ).getPackageType();

        Set<ArtifactStore> all = this.getStoreKeysByPkgAndType( packageType, group )
                                     .stream()
                                     .map( this::getArtifactStoreInternal )
                                     .filter( Objects::nonNull )
                                     .collect( Collectors.toSet() );

        while ( !toProcess.isEmpty() )
        {
            // as long as we have another key to process, pop it off the list (remove it) and process it.
            StoreKey next = toProcess.remove( 0 );
            if ( processed.contains( next ) )
            {
                // if we've already handled this group (via another branch in the group membership tree, etc. then don't bother.
                continue;
            }

            // use this to avoid reprocessing groups we've already encountered.
            processed.add( next );

            for ( ArtifactStore store : all )
            {
                if ( ( store instanceof Group ) && !processed.contains( store.getKey() )  )
                {
                    Group g = (Group) store;
                    if ( g.getConstituents() != null && g.getConstituents().contains( next ) )
                    {
                        groups.add( g );

                        // add this group as another one to process for groups that contain it...and recurse upwards
                        toProcess.add( g.getKey() );
                    }
                }
            }
        }

        return groups;
    }

}<|MERGE_RESOLUTION|>--- conflicted
+++ resolved
@@ -342,17 +342,6 @@
 
         logger.warn("Storing {} using operation lock: {}", store, opLocks);
 
-<<<<<<< HEAD
-
-        if (internalFeatureConfig != null && internalFeatureConfig.getStoreValidation() && store.getType() != StoreType.group) {
-            ArtifactStoreValidateData validateData = storeValidator.validate(store);
-            if (!validateData.isValid()) {
-                logger.warn("=> [AbstractStoreDataManager] Adding Validation Metadata to Remote Store: " + store.getKey() + " - not Valid! ");
-                if(store.getMetadata() != null)
-                    store.getMetadata().putAll(validateData.getErrors());
-                else
-                    store.setMetadata(validateData.getErrors());
-=======
         if ( internalFeatureConfig != null && internalFeatureConfig.getStoreValidation() && store.getType() != group )
         {
             ArtifactStoreValidateData validateData = storeValidator.validate( store );
@@ -369,7 +358,6 @@
                 {
                     store.setMetadata( validateData.getErrors() );
                 }
->>>>>>> 3f78c312
             }
         }
 
