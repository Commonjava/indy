--- conflicted
+++ resolved
@@ -40,10 +40,7 @@
 import java.util.HashSet;
 import java.util.LinkedList;
 import java.util.List;
-<<<<<<< HEAD
-=======
 import java.util.Objects;
->>>>>>> 3f78c312
 import java.util.Set;
 import java.util.concurrent.atomic.AtomicReference;
 import java.util.function.Predicate;
@@ -386,9 +383,6 @@
     public List<ArtifactStore> getOrderedConcreteStoresInGroup( final String groupName )
             throws IndyDataException
     {
-<<<<<<< HEAD
-        return getGroupOrdering( groupName, false, true );
-=======
         logger.trace( "START: default store-query ordered-concrete-stores-in-group" );
         try
         {
@@ -398,7 +392,6 @@
         {
             logger.trace( "END: default store-query ordered-concrete-stores-in-group" );
         }
->>>>>>> 3f78c312
     }
 
     @Override
@@ -437,42 +430,6 @@
         {
             storeKeys = dataManager.getStoreKeysByPkg( this.packageType ).stream();
         }
-<<<<<<< HEAD
-
-        Set<StoreKey> processed = new HashSet<>();
-
-        Set<StoreKey> all = new DefaultArtifactStoreQuery<>( dataManager, toProcess.get( 0 ).getPackageType(), null,
-                                                          Group.class ).keyStream().collect( Collectors.toSet() );
-
-        while ( !toProcess.isEmpty() )
-        {
-            // as long as we have another key to process, pop it off the list (remove it) and process it.
-            StoreKey next = toProcess.remove( 0 );
-            if ( processed.contains( next ) )
-            {
-                // if we've already handled this group (via another branch in the group membership tree, etc. then don't bother.
-                continue;
-            }
-
-            // use this to avoid reprocessing groups we've already encountered.
-            processed.add( next );
-
-            for ( StoreKey key : all )
-            {
-                ArtifactStore store = dataManager.getArtifactStore( key );
-
-                if ( ( store instanceof Group ) && !processed.contains( store.getKey() ) )
-                {
-                    Group g = (Group) store;
-                    if ( g.getConstituents() != null && g.getConstituents().contains( next ) )
-                    {
-                        groups.add( g );
-
-                        // add this group as another one to process for groups that contain it...and recurse upwards
-                        toProcess.add( g.getKey() );
-                    }
-                }
-=======
         else
         {
             storeKeys = dataManager.streamArtifactStoreKeys();
@@ -481,7 +438,6 @@
             if ( types != null && !types.isEmpty() && !types.contains( key.getType() ) )
             {
                 return false;
->>>>>>> 3f78c312
             }
 
             return filterPredicate == null || filterPredicate.test(key);
@@ -597,44 +553,26 @@
             throw new IndyDataException( "packageType must be set on the query before calling this method!" );
         }
 
-<<<<<<< HEAD
-        final Group master = (Group) dataManager.getArtifactStore( new StoreKey( packageType, StoreType.group, groupName ) );
-=======
         final Group master = (Group) dataManager.getArtifactStore( new StoreKey( packageType, group, groupName ) );
->>>>>>> 3f78c312
         if ( master == null )
         {
             return Collections.emptyList();
         }
 
         final List<ArtifactStore> result = new ArrayList<>();
-<<<<<<< HEAD
-        recurseGroup( master, result, new HashSet<>(), includeGroups, recurseGroups );
-=======
->>>>>>> 3f78c312
 
         AtomicReference<IndyDataException> errorRef = new AtomicReference<>();
         LinkedList<Group> toCheck = new LinkedList<>();
         Set<StoreKey> seen = new HashSet<>();
         toCheck.add( master );
 
-<<<<<<< HEAD
-    private void recurseGroup( final Group master,
-                               final List<ArtifactStore> result, final Set<StoreKey> seen, final boolean includeGroups,
-                               final boolean recurseGroups )
-            throws IndyDataException
-    {
-        AtomicReference<IndyDataException> errorRef = new AtomicReference<>();
-        LinkedList<Group> toCheck = new LinkedList<>();
-        toCheck.add( master );
-
         while ( !toCheck.isEmpty() )
         {
             Group next = toCheck.removeFirst();
 
             if ( next == null || next.isDisabled() && Boolean.TRUE.equals( enabled ) )
             {
-                return;
+                continue;
             }
 
             List<StoreKey> members = new ArrayList<>( next.getConstituents() );
@@ -643,24 +581,6 @@
                 result.add( next );
             }
 
-            // TODO: Need to refactor away from actual recursion.
-=======
-        while ( !toCheck.isEmpty() )
-        {
-            Group next = toCheck.removeFirst();
-
-            if ( next == null || next.isDisabled() && Boolean.TRUE.equals( enabled ) )
-            {
-                continue;
-            }
-
-            List<StoreKey> members = new ArrayList<>( next.getConstituents() );
-            if ( includeGroups )
-            {
-                result.add( next );
-            }
-
->>>>>>> 3f78c312
             members.forEach( ( key ) ->
                              {
                                  if ( !seen.contains( key ) )
@@ -668,26 +588,6 @@
                                      seen.add( key );
                                      final StoreType type = key.getType();
                                      try
-<<<<<<< HEAD
-                                     {
-                                         if ( recurseGroups && type == StoreType.group )
-                                         {
-                                             // if we're here, we're definitely recursing groups...
-                                             Group group = (Group) dataManager.getArtifactStore( key );
-                                             toCheck.addFirst( group );
-                                         }
-                                         else
-                                         {
-                                             final ArtifactStore store = dataManager.getArtifactStore( key );
-                                             if ( store != null && !( store.isDisabled() && Boolean.TRUE.equals( enabled ) ) )
-                                             {
-                                                 result.add( store );
-                                             }
-                                         }
-                                     }
-                                     catch ( IndyDataException e )
-                                     {
-=======
                                      {
                                          if ( recurseGroups && type == group )
                                          {
@@ -706,7 +606,6 @@
                                      }
                                      catch ( IndyDataException e )
                                      {
->>>>>>> 3f78c312
                                          errorRef.set(e);
                                      }
                                  }
@@ -718,11 +617,8 @@
                 throw error;
             }
         }
-<<<<<<< HEAD
-=======
 
         return result;
->>>>>>> 3f78c312
     }
 
 }