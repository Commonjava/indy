/**
 * Copyright (C) 2011-2020 Red Hat, Inc. (https://github.com/Commonjava/indy)
 *
 * Licensed under the Apache License, Version 2.0 (the "License");
 * you may not use this file except in compliance with the License.
 * You may obtain a copy of the License at
 *
 *         http://www.apache.org/licenses/LICENSE-2.0
 *
 * Unless required by applicable law or agreed to in writing, software
 * distributed under the License is distributed on an "AS IS" BASIS,
 * WITHOUT WARRANTIES OR CONDITIONS OF ANY KIND, either express or implied.
 * See the License for the specific language governing permissions and
 * limitations under the License.
 */
package org.commonjava.indy.infinispan.data;

import org.commonjava.indy.audit.ChangeSummary;
import org.commonjava.indy.data.NoOpStoreEventDispatcher;
import org.commonjava.indy.data.StoreEventDispatcher;
import org.commonjava.indy.db.common.AbstractStoreDataManager;
<<<<<<< HEAD
=======
import org.commonjava.indy.db.common.StoreUpdateAction;
>>>>>>> 3f78c312
import org.commonjava.indy.measure.annotation.Measure;
import org.commonjava.indy.model.core.ArtifactStore;
import org.commonjava.indy.model.core.Group;
import org.commonjava.indy.model.core.StoreKey;
<<<<<<< HEAD
=======
import org.commonjava.indy.model.core.StoreType;
>>>>>>> 3f78c312
import org.commonjava.indy.subsys.infinispan.CacheHandle;
import org.infinispan.Cache;
import org.slf4j.Logger;
import org.slf4j.LoggerFactory;

import javax.enterprise.context.ApplicationScoped;
import javax.enterprise.inject.Alternative;
import javax.inject.Inject;
<<<<<<< HEAD
=======
import java.util.Collection;
import java.util.Collections;
>>>>>>> 3f78c312
import java.util.HashMap;
import java.util.HashSet;
import java.util.LinkedList;
import java.util.Map;
import java.util.Set;
<<<<<<< HEAD
=======
import java.util.stream.Collectors;
>>>>>>> 3f78c312
import java.util.stream.Stream;

import static org.commonjava.indy.db.common.StoreUpdateAction.DELETE;
import static org.commonjava.indy.db.common.StoreUpdateAction.STORE;
import static org.commonjava.indy.infinispan.data.StoreDataCacheProducer.AFFECTED_BY_STORE_CACHE;
import static org.commonjava.indy.infinispan.data.StoreDataCacheProducer.STORE_BY_PKG_CACHE;
import static org.commonjava.indy.infinispan.data.StoreDataCacheProducer.STORE_DATA_CACHE;
import static org.commonjava.indy.model.core.StoreType.group;

@ApplicationScoped
@Alternative
public class InfinispanStoreDataManager
                extends AbstractStoreDataManager
{
    private final Logger logger = LoggerFactory.getLogger( getClass() );

    @Inject
    @StoreDataCache
    private CacheHandle<StoreKey, ArtifactStore> stores;
<<<<<<< HEAD
=======

    @Inject
    @StoreByPkgCache
    private CacheHandle<String, Map<StoreType, Set<StoreKey>>> storesByPkg;
>>>>>>> 3f78c312

    @Inject
    @AffectedByStoreCache
    private CacheHandle<StoreKey, Set<StoreKey>> affectedByStores;

<<<<<<< HEAD
=======
    @Inject
    private StoreEventDispatcher dispatcher;

>>>>>>> 3f78c312

    @Override
    protected StoreEventDispatcher getStoreEventDispatcher()
    {
        return dispatcher;
    }

    protected InfinispanStoreDataManager()
    {
    }

<<<<<<< HEAD
    @PostConstruct
    private void init()
    {
    }

    public InfinispanStoreDataManager( final Cache<StoreKey, ArtifactStore> cache )
    {
        this.dispatcher = new NoOpStoreEventDispatcher();
        this.stores = new CacheHandle( STORE_DATA_CACHE, cache );
=======
    public InfinispanStoreDataManager( final Cache<StoreKey, ArtifactStore> cache,
                                       final Cache<String, Map<StoreType, Set<StoreKey>>> storesByPkg,
                                       final Cache<StoreKey, Set<StoreKey>> affectedByStoresCache )
    {
        this.dispatcher = new NoOpStoreEventDispatcher();
        this.stores = new CacheHandle( STORE_DATA_CACHE, cache );
        this.storesByPkg = new CacheHandle( STORE_BY_PKG_CACHE, storesByPkg );
        this.affectedByStores = new CacheHandle( AFFECTED_BY_STORE_CACHE, affectedByStoresCache );
        logger.warn( "Constructor init: STARTUP ACTIONS MAY NOT RUN." );
>>>>>>> 3f78c312
    }

    @Override
    protected ArtifactStore getArtifactStoreInternal( StoreKey key )
    {
        return stores.get( key );
    }

<<<<<<< HEAD

    @Override
    protected ArtifactStore removeArtifactStoreInternal( StoreKey key )
    {
        return stores.remove( key );
=======
    @Override
    protected synchronized ArtifactStore removeArtifactStoreInternal( StoreKey key )
    {
        final ArtifactStore store = stores.remove( key );
        final Map<StoreType, Set<StoreKey>> typedKeys = storesByPkg.get( key.getPackageType() );
        if ( typedKeys != null )
        {
            final Set<StoreKey> keys = typedKeys.get( key.getType() );
            if ( keys != null )
            {
                keys.remove( key );
            }
        }
        return store;
>>>>>>> 3f78c312
    }

    @Override
    public void clear( final ChangeSummary summary )
    {
<<<<<<< HEAD
        stores.clear();
=======
        //TODO: I'm really concern if we need this implementation as we don't know if ISPN will clean all persistent entries!!!
        stores.clear();
        storesByPkg.clear();
        affectedByStores.clear();
        storesByPkg.clear();
>>>>>>> 3f78c312
    }

    @Override
    @Measure
    public Set<ArtifactStore> getAllArtifactStores()
    {
        return stores.executeCache( c -> new HashSet<>( c.values() ), "getAllStores" );
    }

    @Override
    @Measure
    public Map<StoreKey, ArtifactStore> getArtifactStoresByKey()
    {
        return stores.executeCache( c -> {
            Map<StoreKey, ArtifactStore> ret = new HashMap<>();
            c.values().forEach( v -> ret.put( v.getKey(), v ) );
            return ret;

        }, "getAllStoresByKey" );
    }

    @Override
    public boolean hasArtifactStore( final StoreKey key )
    {
        return stores.containsKey( key );
    }

    @Override
    public boolean isStarted()
    {
        return true;
    }

    @Override
    public boolean isEmpty()
    {
        return stores.isEmpty();
    }

    @Override
    @Measure
    public Stream<StoreKey> streamArtifactStoreKeys()
<<<<<<< HEAD
    {
        return stores.executeCache( c->c.keySet().stream() );
    }

    @Override
    protected ArtifactStore putArtifactStoreInternal( StoreKey storeKey, ArtifactStore store )
    {
        return stores.put( storeKey, store );
=======
    {
        return stores.executeCache( c->c.keySet().stream() );
    }

    @Override
    protected synchronized ArtifactStore putArtifactStoreInternal( StoreKey storeKey, ArtifactStore store )
    {
        final ArtifactStore added = stores.put( storeKey, store );
        final Map<StoreType, Set<StoreKey>> typedKeys =
                storesByPkg.computeIfAbsent( storeKey.getPackageType(), k -> new HashMap<>() );
        final Set<StoreKey> keys = typedKeys.computeIfAbsent( storeKey.getType(), k -> new HashSet<>() );
        keys.add( storeKey );
        return added;
    }

    @Override
    public Set<StoreKey> getStoreKeysByPkg( final String pkg )
    {
        final Map<StoreType, Set<StoreKey>> typedKeys = storesByPkg.get( pkg );
        if ( typedKeys != null )
        {
            final Set<StoreKey> keys = new HashSet<>();
            typedKeys.values().forEach( keys::addAll );
            logger.trace( "There are {} stores for package type {}", keys.size(), pkg );
            return keys;
        }
        else
        {
            logger.trace( "There is no store for package type {}", pkg );
            return Collections.emptySet();
        }
    }

    @Override
    public Set<StoreKey> getStoreKeysByPkgAndType( final String pkg, final StoreType type )
    {
        final Map<StoreType, Set<StoreKey>> typedKeys = storesByPkg.get( pkg );
        if ( typedKeys != null )
        {
            final Set<StoreKey> keys = typedKeys.get( type );
            if ( keys != null )
            {
                logger.trace( "There are {} stores for package type {} with type {}", keys.size(), pkg, type );
                return new HashSet<>( keys );
            }
        }
        logger.trace( "There is no store for package type {} with type {}", pkg, type );
        return Collections.emptySet();
>>>>>>> 3f78c312
    }

    @Override
    public Set<Group> affectedBy( final Collection<StoreKey> keys )
    {
        checkAffectedByCacheHealth();

        final Set<Group> result = new HashSet<>();

        // use these to avoid recursion
        final Set<StoreKey> processed = new HashSet<>();
        final LinkedList<StoreKey> toProcess = new LinkedList<>( keys );

        while ( !toProcess.isEmpty() )
        {
            StoreKey key = toProcess.removeFirst();
            if ( key == null )
            {
                continue;
            }

            if ( processed.add( key ) )
            {
                Set<StoreKey> affected = affectedByStores.get( key );
                if ( affected != null )
                {
                    affected = affected.stream().filter( k -> k.getType() == group ).collect( Collectors.toSet() );
                    for ( StoreKey gKey : affected )
                    {
                        // avoid loading the ArtifactStore instance again and again
                        if ( !processed.contains( gKey ) && !toProcess.contains( gKey ) )
                        {
                            ArtifactStore store = getArtifactStoreInternal( gKey );

                            // if this group is disabled, we don't want to keep loading it again and again.
                            if ( store.isDisabled() )
                            {
                                processed.add( gKey );
                            }
                            else
                            {
                                // add the group to the toProcess list so we can find any result that might include it in their own membership
                                toProcess.addLast( gKey );
                                result.add( (Group) store );
                            }
                        }
                    }
                }
            }
        }

        logger.info( "Groups affected by {} are: {}", keys,
                     result.stream().map( ArtifactStore::getKey ).collect( Collectors.toSet() ) );

        return result;
    }

    @Override
    protected void refreshAffectedBy( final ArtifactStore store, final ArtifactStore original, StoreUpdateAction action )
    {
        if ( store == null )
        {
            return;
        }

        if ( action == DELETE )
        {
            if ( store instanceof Group )
            {
                Group grp = (Group) store;
                new HashSet<>( grp.getConstituents() ).forEach(
                        ( key ) -> affectedByStores.computeIfAbsent( key, k -> new HashSet<>() )
                                                   .remove( store.getKey() ) );

                logger.info( "Removed affected-by reverse mapping for: {} in {} member stores", store.getKey(), grp.getConstituents().size() );
            }
            else
            {
                affectedByStores.remove( store.getKey() );
            }
        }
        else if ( action == STORE )
        {
            // NOTE: Only group membership changes can affect our affectedBy cache, unless the update is a store deletion.
            if ( store instanceof Group )
            {
                final Set<StoreKey> updatedConstituents = new HashSet<>( ((Group)store).getConstituents() );
                final Set<StoreKey> originalConstituents;
                if ( original != null )
                {
                    originalConstituents = new HashSet<>( ((Group)original).getConstituents() );
                }
                else
                {
                    originalConstituents = new HashSet<>();
                }

                final Set<StoreKey> added = new HashSet<>();
                final Set<StoreKey> removed = new HashSet<>();
                for ( StoreKey updKey : updatedConstituents )
                {
                    if ( !originalConstituents.contains( updKey ) )
                    {
                        added.add( updKey );
                    }
                }

                for ( StoreKey oriKey : originalConstituents )
                {
                    if ( !updatedConstituents.contains( oriKey ) )
                    {
                        removed.add( oriKey );
                    }
                }

                removed.forEach( ( key ) -> affectedByStores.computeIfAbsent( key, k -> new HashSet<>() )
                                                            .remove( store.getKey() ) );

                logger.info( "Removed affected-by reverse mapping for: {} in {} member stores", store.getKey(), removed.size() );

                added.forEach( ( key ) -> affectedByStores.computeIfAbsent( key, k -> new HashSet<>() )
                                                          .add( store.getKey() ) );

                logger.info( "Added affected-by reverse mapping for: {} in {} member stores", store.getKey(), added.size() );
            }
        }
    }

    public void initAffectedBy()
    {
        final Set<ArtifactStore> allStores = getAllArtifactStores();
        allStores.stream().filter( s -> group == s.getType() ).forEach( s -> refreshAffectedBy( s, null, STORE ) );

        checkAffectedByCacheHealth();
    }

    private void checkAffectedByCacheHealth()
    {
        if ( affectedByStores.isEmpty() )
        {
            logger.error( "Affected-by reverse mapping appears to have failed. The affected-by cache is empty!" );
        }
    }

    public void initByPkgMap()
    {
        // re-fill the stores by package cache each time when reboot
        if ( storesByPkg != null )
        {
            logger.info( "Clean the stores-by-pkg cache" );
            storesByPkg.clear();
        }

        final Set<ArtifactStore> allStores = getAllArtifactStores();
        logger.info( "There are {} stores need to fill in stores-by-pkg cache", allStores.size() );
        for ( ArtifactStore store : allStores )
        {
            final Map<StoreType, Set<StoreKey>> typedKeys =
                    storesByPkg.computeIfAbsent( store.getKey().getPackageType(), k -> new HashMap<>() );

            final Set<StoreKey> keys = typedKeys.computeIfAbsent( store.getKey().getType(), k -> new HashSet<>() );
            keys.add( store.getKey() );
        }
    }
}<|MERGE_RESOLUTION|>--- conflicted
+++ resolved
@@ -19,18 +19,12 @@
 import org.commonjava.indy.data.NoOpStoreEventDispatcher;
 import org.commonjava.indy.data.StoreEventDispatcher;
 import org.commonjava.indy.db.common.AbstractStoreDataManager;
-<<<<<<< HEAD
-=======
 import org.commonjava.indy.db.common.StoreUpdateAction;
->>>>>>> 3f78c312
 import org.commonjava.indy.measure.annotation.Measure;
 import org.commonjava.indy.model.core.ArtifactStore;
 import org.commonjava.indy.model.core.Group;
 import org.commonjava.indy.model.core.StoreKey;
-<<<<<<< HEAD
-=======
 import org.commonjava.indy.model.core.StoreType;
->>>>>>> 3f78c312
 import org.commonjava.indy.subsys.infinispan.CacheHandle;
 import org.infinispan.Cache;
 import org.slf4j.Logger;
@@ -39,20 +33,14 @@
 import javax.enterprise.context.ApplicationScoped;
 import javax.enterprise.inject.Alternative;
 import javax.inject.Inject;
-<<<<<<< HEAD
-=======
 import java.util.Collection;
 import java.util.Collections;
->>>>>>> 3f78c312
 import java.util.HashMap;
 import java.util.HashSet;
 import java.util.LinkedList;
 import java.util.Map;
 import java.util.Set;
-<<<<<<< HEAD
-=======
 import java.util.stream.Collectors;
->>>>>>> 3f78c312
 import java.util.stream.Stream;
 
 import static org.commonjava.indy.db.common.StoreUpdateAction.DELETE;
@@ -72,25 +60,18 @@
     @Inject
     @StoreDataCache
     private CacheHandle<StoreKey, ArtifactStore> stores;
-<<<<<<< HEAD
-=======
 
     @Inject
     @StoreByPkgCache
     private CacheHandle<String, Map<StoreType, Set<StoreKey>>> storesByPkg;
->>>>>>> 3f78c312
 
     @Inject
     @AffectedByStoreCache
     private CacheHandle<StoreKey, Set<StoreKey>> affectedByStores;
 
-<<<<<<< HEAD
-=======
     @Inject
     private StoreEventDispatcher dispatcher;
 
->>>>>>> 3f78c312
-
     @Override
     protected StoreEventDispatcher getStoreEventDispatcher()
     {
@@ -101,17 +82,6 @@
     {
     }
 
-<<<<<<< HEAD
-    @PostConstruct
-    private void init()
-    {
-    }
-
-    public InfinispanStoreDataManager( final Cache<StoreKey, ArtifactStore> cache )
-    {
-        this.dispatcher = new NoOpStoreEventDispatcher();
-        this.stores = new CacheHandle( STORE_DATA_CACHE, cache );
-=======
     public InfinispanStoreDataManager( final Cache<StoreKey, ArtifactStore> cache,
                                        final Cache<String, Map<StoreType, Set<StoreKey>>> storesByPkg,
                                        final Cache<StoreKey, Set<StoreKey>> affectedByStoresCache )
@@ -121,7 +91,6 @@
         this.storesByPkg = new CacheHandle( STORE_BY_PKG_CACHE, storesByPkg );
         this.affectedByStores = new CacheHandle( AFFECTED_BY_STORE_CACHE, affectedByStoresCache );
         logger.warn( "Constructor init: STARTUP ACTIONS MAY NOT RUN." );
->>>>>>> 3f78c312
     }
 
     @Override
@@ -130,13 +99,6 @@
         return stores.get( key );
     }
 
-<<<<<<< HEAD
-
-    @Override
-    protected ArtifactStore removeArtifactStoreInternal( StoreKey key )
-    {
-        return stores.remove( key );
-=======
     @Override
     protected synchronized ArtifactStore removeArtifactStoreInternal( StoreKey key )
     {
@@ -151,21 +113,16 @@
             }
         }
         return store;
->>>>>>> 3f78c312
     }
 
     @Override
     public void clear( final ChangeSummary summary )
     {
-<<<<<<< HEAD
-        stores.clear();
-=======
         //TODO: I'm really concern if we need this implementation as we don't know if ISPN will clean all persistent entries!!!
         stores.clear();
         storesByPkg.clear();
         affectedByStores.clear();
         storesByPkg.clear();
->>>>>>> 3f78c312
     }
 
     @Override
@@ -208,16 +165,6 @@
     @Override
     @Measure
     public Stream<StoreKey> streamArtifactStoreKeys()
-<<<<<<< HEAD
-    {
-        return stores.executeCache( c->c.keySet().stream() );
-    }
-
-    @Override
-    protected ArtifactStore putArtifactStoreInternal( StoreKey storeKey, ArtifactStore store )
-    {
-        return stores.put( storeKey, store );
-=======
     {
         return stores.executeCache( c->c.keySet().stream() );
     }
@@ -266,7 +213,6 @@
         }
         logger.trace( "There is no store for package type {} with type {}", pkg, type );
         return Collections.emptySet();
->>>>>>> 3f78c312
     }
 
     @Override
