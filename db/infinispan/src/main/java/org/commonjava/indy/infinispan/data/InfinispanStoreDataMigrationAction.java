/**
 * Copyright (C) 2011-2019 Red Hat, Inc. (https://github.com/Commonjava/indy)
 *
 * Licensed under the Apache License, Version 2.0 (the "License");
 * you may not use this file except in compliance with the License.
 * You may obtain a copy of the License at
 *
 *         http://www.apache.org/licenses/LICENSE-2.0
 *
 * Unless required by applicable law or agreed to in writing, software
 * distributed under the License is distributed on an "AS IS" BASIS,
 * WITHOUT WARRANTIES OR CONDITIONS OF ANY KIND, either express or implied.
 * See the License for the specific language governing permissions and
 * limitations under the License.
 */
package org.commonjava.indy.infinispan.data;

import com.fasterxml.jackson.core.JsonProcessingException;
import org.commonjava.indy.action.IndyLifecycleException;
import org.commonjava.indy.action.MigrationAction;
import org.commonjava.indy.audit.ChangeSummary;
import org.commonjava.indy.data.StoreDataManager;
import org.commonjava.indy.model.core.ArtifactStore;
import org.commonjava.indy.model.core.StoreKey;
import org.commonjava.indy.model.core.StoreType;
import org.commonjava.indy.model.core.io.IndyObjectMapper;
import org.commonjava.indy.subsys.datafile.DataFile;
import org.commonjava.indy.subsys.datafile.DataFileManager;
import org.commonjava.indy.subsys.infinispan.CacheHandle;
import org.commonjava.indy.subsys.infinispan.CacheProducer;
import org.infinispan.manager.EmbeddedCacheManager;
import org.slf4j.Logger;
import org.slf4j.LoggerFactory;

import javax.inject.Inject;
import javax.inject.Named;

import java.io.IOException;
import java.util.Collections;
import java.util.HashSet;
import java.util.Set;
import java.util.function.Consumer;

@Named( "infinispan-store-data-migration" )
public class InfinispanStoreDataMigrationAction
                implements MigrationAction
{

    private static final String STORE_DATA_V1_CACHE = "store-data";

    private final Logger logger = LoggerFactory.getLogger( getClass() );

    @Inject
    private DataFileManager dataFileManager;

    @Inject
    private CacheProducer cacheProducer;

    @Inject
    private StoreDataManager storeDataManager;

    @Inject
    private IndyObjectMapper objectMapper;

    protected InfinispanStoreDataMigrationAction()
    {
    }

    public InfinispanStoreDataMigrationAction( final DataFileManager dataFileManager,
                                               final InfinispanStoreDataManager infinispanStoreDataManager,
                                               final IndyObjectMapper mapper, final CacheProducer cacheProducer )
    {
        this.dataFileManager = dataFileManager;
        storeDataManager = infinispanStoreDataManager;
        objectMapper = mapper;
        this.cacheProducer = cacheProducer;
    }

    @Override
    public String getId()
    {
        return "Flat db to ISPN store-definition data migrator";
    }

    @Override
    public boolean migrate() throws IndyLifecycleException
    {
        String clsName = storeDataManager.getClass().getName();

        if ( !( storeDataManager instanceof InfinispanStoreDataManager ) )
        {
            logger.info( "Store manager {} is not based on Infinispan. Skipping migration.", clsName );
            return false;
        }

        if ( !storeDataManager.isEmpty() )
        {
            logger.info( "Store manager {} is not empty. Migration already done.", clsName );
            return true;
        }

        logger.info( "Starting store manager {} migration.", clsName );
        return doMigrate();
    }

    private boolean doMigrate()
    {
        ChangeSummary summary = new ChangeSummary( ChangeSummary.SYSTEM_USER, "Migrate definitions from disk." );

        final Set<String> result = Collections.synchronizedSet( new HashSet<>() );

        loadFromLegacyCacheAnd( store -> {
            logger.info( "Migrating from legacy cache: {}", store.getKey() );

            ( (InfinispanStoreDataManager) storeDataManager ).putArtifactStoreInternal( store.getKey(), store );

            result.add( store.getKey().toString() );
        });

        if ( result.isEmpty() )
        {
            loadFromDiskAnd( dataFileManager, objectMapper, summary, ( store ) -> {
                logger.info( "Migrating from disk: {}", store.getKey() );

                ( (InfinispanStoreDataManager) storeDataManager ).putArtifactStoreInternal( store.getKey(), store );

                result.add( store.getKey().toString() );
            } );
        }

        logger.info( "Store manager migration done. Result: {}", result.size() );
        if ( logger.isDebugEnabled() )
        {
            result.forEach( ( s ) -> logger.debug( s ) );
        }

        return !result.isEmpty();
    }

    private void loadFromLegacyCacheAnd( final Consumer<ArtifactStore> storeConsumer )
    {
        if ( cacheProducer != null )
        {
            EmbeddedCacheManager cacheManager = cacheProducer.getCacheManager();
            if ( cacheManager.cacheExists( STORE_DATA_V1_CACHE ) )
            {
                logger.info( "Migrating from legacy store-data cache: {}", STORE_DATA_V1_CACHE );

                cacheProducer.getCache( STORE_DATA_V1_CACHE ).executeCache( c->{
                    c.entrySet().forEach( entry-> {
                        StoreKey key = (StoreKey) entry.getKey();
                        try
                        {
                            ArtifactStore store = objectMapper.readValue( (String) entry.getValue(), key.getType().getStoreClass() );
                            storeConsumer.accept( store );
                        }
                        catch ( JsonProcessingException e )
                        {
                            logger.error( "Failed to read store definition from legacy cache: " + key, e );
                        }
                    } );
<<<<<<< HEAD
=======

                    c.clearAsync();

>>>>>>> b73c59f8
                    return null;
                } );
            }
        }
    }

    @Override
    public int getMigrationPriority()
    {
        return 99;
    }

    private static final String INDY_STORE = "indy";

    /**
     * Copy from DataFileStoreUtils. This is one-off action.
     */
    private void loadFromDiskAnd( DataFileManager manager, IndyObjectMapper serializer, final ChangeSummary summary,
                                  Consumer<ArtifactStore> consumer )
    {
        DataFile[] packageDirs = manager.getDataFile( INDY_STORE ).listFiles( ( f ) -> true );
        for ( DataFile pkgDir : packageDirs )
        {
            for ( StoreType type : StoreType.values() )
            {
                DataFile[] files = pkgDir.getChild( type.singularEndpointName() ).listFiles( f -> true );
                if ( files != null )
                {
                    for ( final DataFile f : files )
                    {
                        try
                        {
                            final String json = f.readString();
                            final ArtifactStore store = serializer.readValue( json, type.getStoreClass() );
                            if ( store == null )
                            {
                                f.delete( summary );
                            }
                            else
                            {
                                consumer.accept( store );
                            }
                        }
                        catch ( final IOException e )
                        {
                            logger.error( String.format( "Failed to load %s store: %s. Reason: %s", type, f,
                                                         e.getMessage() ), e );
                            try
                            {
                                f.delete( summary );
                            }
                            catch ( IOException e1 )
                            {
                                logger.error( "Failed to delete invalid store definition file: " + f, e );
                            }
                        }
                    }
                }
            }
        }
    }

}<|MERGE_RESOLUTION|>--- conflicted
+++ resolved
@@ -159,12 +159,9 @@
                             logger.error( "Failed to read store definition from legacy cache: " + key, e );
                         }
                     } );
-<<<<<<< HEAD
-=======
 
                     c.clearAsync();
 
->>>>>>> b73c59f8
                     return null;
                 } );
             }
