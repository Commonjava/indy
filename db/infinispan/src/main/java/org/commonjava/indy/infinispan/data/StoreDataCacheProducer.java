--- conflicted
+++ resolved
@@ -30,13 +30,10 @@
 public class StoreDataCacheProducer
 {
     public static final String STORE_DATA_CACHE = "store-data-v2";
-<<<<<<< HEAD
-=======
 
     public static final String STORE_BY_PKG_CACHE = "store-by-package";
 
     public static final String AFFECTED_BY_STORE_CACHE = "affected-by-stores";
->>>>>>> 3f78c312
 
     @Inject
     private CacheProducer cacheProducer;
@@ -57,8 +54,6 @@
 //        return cacheProducer.getCache( STORE_DATA_CACHE );
 //    }
 
-<<<<<<< HEAD
-=======
     @StoreByPkgCache
     @Produces
     @ApplicationScoped
@@ -74,6 +69,5 @@
     {
         return cacheProducer.getCache( AFFECTED_BY_STORE_CACHE );
     }
->>>>>>> 3f78c312
 
 }