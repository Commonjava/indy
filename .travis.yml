--- conflicted
+++ resolved
@@ -1,12 +1,3 @@
 language: java
-<<<<<<< HEAD
-jdk:
-   - oraclejdk7
-
-install: /bin/true
-script: 
-  - '[ "${TRAVIS_PULL_REQUEST}" = "false" ] && mvn deploy  -s ./travis-settings.xml -V -Prun-its -q -B -e|| mvn install -s ./travis-settings.xml -V -Prun-its -B -e' 
-=======
 install: '/bin/true'
-script: '[ "${TRAVIS_PULL_REQUEST}" = "false" ] && mvn deploy  -s ./travis-settings.xml -V -Prun-its -q -B -e|| mvn install -s ./travis-settings.xml -V -Prun-its -q -B -e'
->>>>>>> 7aeed215
+script: '[ "${TRAVIS_PULL_REQUEST}" = "false" ] && mvn deploy  -s ./travis-settings.xml -V -Prun-its -q -B -e|| mvn install -s ./travis-settings.xml -V -Prun-its -q -B -e'