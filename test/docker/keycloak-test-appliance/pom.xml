--- conflicted
+++ resolved
@@ -22,11 +22,7 @@
   <parent>
     <groupId>org.commonjava.indy.docker</groupId>
     <artifactId>indy-test-docker-appliances</artifactId>
-<<<<<<< HEAD
-    <version>3.2.3</version>
-=======
     <version>3.3.0-SNAPSHOT</version>
->>>>>>> 8f10c782
   </parent>
 
   <artifactId>indy-docker-keycloak-test-appliance</artifactId>
