<!--

    Copyright (C) 2011-2023 Red Hat, Inc. (https://github.com/Commonjava/indy)

    Licensed under the Apache License, Version 2.0 (the "License");
    you may not use this file except in compliance with the License.
    You may obtain a copy of the License at

            http://www.apache.org/licenses/LICENSE-2.0

    Unless required by applicable law or agreed to in writing, software
    distributed under the License is distributed on an "AS IS" BASIS,
    WITHOUT WARRANTIES OR CONDITIONS OF ANY KIND, either express or implied.
    See the License for the specific language governing permissions and
    limitations under the License.

-->
<project xmlns="http://maven.apache.org/POM/4.0.0" xmlns:xsi="http://www.w3.org/2001/XMLSchema-instance"
         xsi:schemaLocation="http://maven.apache.org/POM/4.0.0 http://maven.apache.org/xsd/maven-4.0.0.xsd">
  <modelVersion>4.0.0</modelVersion>

  <parent>
    <groupId>org.commonjava.indy</groupId>
    <artifactId>indy-test</artifactId>
<<<<<<< HEAD
    <version>3.2.3</version>
=======
    <version>3.3.0-SNAPSHOT</version>
>>>>>>> 8f10c782
  </parent>

  <groupId>org.commonjava.indy.docker</groupId>
  <artifactId>indy-test-docker-appliances</artifactId>
  <packaging>pom</packaging>

  <name>Indy :: Docker Test Appliances :: Parent</name>

  <modules>
    <module>gogs-test-appliance</module>
    <module>keycloak-test-appliance</module>
  </modules>

  <properties>
    <docker.skip.push>true</docker.skip.push>
  </properties>

</project><|MERGE_RESOLUTION|>--- conflicted
+++ resolved
@@ -22,11 +22,7 @@
   <parent>
     <groupId>org.commonjava.indy</groupId>
     <artifactId>indy-test</artifactId>
-<<<<<<< HEAD
-    <version>3.2.3</version>
-=======
     <version>3.3.0-SNAPSHOT</version>
->>>>>>> 8f10c782
   </parent>
 
   <groupId>org.commonjava.indy.docker</groupId>
