--- conflicted
+++ resolved
@@ -16,15 +16,6 @@
     limitations under the License.
 
 -->
-<<<<<<< HEAD
-<project xmlns="http://maven.apache.org/POM/4.0.0" xmlns:xsi="http://www.w3.org/2001/XMLSchema-instance" xsi:schemaLocation="http://maven.apache.org/POM/4.0.0 http://maven.apache.org/xsd/maven-4.0.0.xsd">
-    <parent>
-        <artifactId>indy-pkg-npm</artifactId>
-        <groupId>org.commonjava.indy</groupId>
-        <version>2.7.0-SNAPSHOT</version>
-    </parent>
-    <modelVersion>4.0.0</modelVersion>
-=======
 <project xmlns="http://maven.apache.org/POM/4.0.0" xmlns:xsi="http://www.w3.org/2001/XMLSchema-instance"
          xsi:schemaLocation="http://maven.apache.org/POM/4.0.0 http://maven.apache.org/xsd/maven-4.0.0.xsd">
   <parent>
@@ -33,7 +24,6 @@
     <version>2.7.6-SNAPSHOT</version>
   </parent>
   <modelVersion>4.0.0</modelVersion>
->>>>>>> c7f05f92
 
   <artifactId>indy-ftests-pkg-npm</artifactId>
 
