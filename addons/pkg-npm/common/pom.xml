--- conflicted
+++ resolved
@@ -16,40 +16,6 @@
     limitations under the License.
 
 -->
-<<<<<<< HEAD
-<project xmlns="http://maven.apache.org/POM/4.0.0" xmlns:xsi="http://www.w3.org/2001/XMLSchema-instance" xsi:schemaLocation="http://maven.apache.org/POM/4.0.0 http://maven.apache.org/xsd/maven-4.0.0.xsd">
-    <parent>
-        <artifactId>indy-pkg-npm</artifactId>
-        <groupId>org.commonjava.indy</groupId>
-        <version>2.7.0-SNAPSHOT</version>
-    </parent>
-    <modelVersion>4.0.0</modelVersion>
-
-    <artifactId>indy-pkg-npm-common</artifactId>
-
-    <name>Indy :: Add-Ons :: Package-NPM :: Common</name>
-
-    <dependencies>
-        <dependency>
-            <groupId>org.commonjava.indy</groupId>
-            <artifactId>indy-core</artifactId>
-        </dependency>
-        <dependency>
-            <groupId>org.commonjava.indy</groupId>
-            <artifactId>indy-pkg-npm-model-java</artifactId>
-        </dependency>
-        <dependency>
-            <groupId>org.commonjava.indy</groupId>
-            <artifactId>indy-test-fixtures-core</artifactId>
-            <scope>test</scope>
-        </dependency>
-        <dependency>
-            <groupId>org.commonjava.indy</groupId>
-            <artifactId>indy-db-memory</artifactId>
-            <scope>test</scope>
-        </dependency>
-    </dependencies>
-=======
 <project xmlns="http://maven.apache.org/POM/4.0.0" xmlns:xsi="http://www.w3.org/2001/XMLSchema-instance"
          xsi:schemaLocation="http://maven.apache.org/POM/4.0.0 http://maven.apache.org/xsd/maven-4.0.0.xsd">
   <parent>
@@ -83,6 +49,5 @@
       <scope>test</scope>
     </dependency>
   </dependencies>
->>>>>>> c7f05f92
 
 </project>