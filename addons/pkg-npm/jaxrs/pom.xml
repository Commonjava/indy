--- conflicted
+++ resolved
@@ -20,11 +20,7 @@
   <parent>
     <artifactId>indy-pkg-npm</artifactId>
     <groupId>org.commonjava.indy</groupId>
-<<<<<<< HEAD
-    <version>3.2.3</version>
-=======
     <version>3.3.1</version>
->>>>>>> 8f10c782
   </parent>
   <modelVersion>4.0.0</modelVersion>
 
