--- conflicted
+++ resolved
@@ -20,11 +20,7 @@
   <parent>
     <artifactId>indy-pkg-npm</artifactId>
     <groupId>org.commonjava.indy</groupId>
-<<<<<<< HEAD
     <version>3.0.0-SNAPSHOT</version>
-=======
-    <version>2.7.6</version>
->>>>>>> 63b8ee08
   </parent>
   <modelVersion>4.0.0</modelVersion>
 
