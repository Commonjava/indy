<?xml version="1.0" encoding="UTF-8"?>
<!--

    Copyright (C) 2011-2020 Red Hat, Inc. (https://github.com/Commonjava/indy)

    Licensed under the Apache License, Version 2.0 (the "License");
    you may not use this file except in compliance with the License.
    You may obtain a copy of the License at

            http://www.apache.org/licenses/LICENSE-2.0

    Unless required by applicable law or agreed to in writing, software
    distributed under the License is distributed on an "AS IS" BASIS,
    WITHOUT WARRANTIES OR CONDITIONS OF ANY KIND, either express or implied.
    See the License for the specific language governing permissions and
    limitations under the License.

-->
<project xmlns="http://maven.apache.org/POM/4.0.0" xmlns:xsi="http://www.w3.org/2001/XMLSchema-instance" xsi:schemaLocation="http://maven.apache.org/POM/4.0.0 http://maven.apache.org/xsd/maven-4.0.0.xsd">
    <modelVersion>4.0.0</modelVersion>
    <parent>
        <artifactId>indy-addons</artifactId>
        <groupId>org.commonjava.indy</groupId>
<<<<<<< HEAD
        <version>2.7.0-SNAPSHOT</version>
=======
        <version>2.6.2-SNAPSHOT</version>
>>>>>>> 4997e6e5
    </parent>

    <artifactId>indy-schedule</artifactId>
    <name>Indy :: Add-Ons :: Schedule :: Parent</name>

    <packaging>pom</packaging>

    <modules>
        <module>common</module>
        <module>model-java</module>
    </modules>

</project><|MERGE_RESOLUTION|>--- conflicted
+++ resolved
@@ -21,11 +21,7 @@
     <parent>
         <artifactId>indy-addons</artifactId>
         <groupId>org.commonjava.indy</groupId>
-<<<<<<< HEAD
         <version>2.7.0-SNAPSHOT</version>
-=======
-        <version>2.6.2-SNAPSHOT</version>
->>>>>>> 4997e6e5
     </parent>
 
     <artifactId>indy-schedule</artifactId>
