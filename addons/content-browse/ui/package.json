--- conflicted
+++ resolved
@@ -10,18 +10,6 @@
     "react-dom": "16.14.0"
   },
   "devDependencies": {
-<<<<<<< HEAD
-    "babel-cli": "6.26.0",
-    "babel-core": "6.26.3",
-    "babel-loader": "7.1.5",
-    "babel-preset-env": "1.7.0",
-    "babel-preset-es2015": "6.24.1",
-    "babel-preset-react": "6.24.1",
-    "babel-preset-stage-2": "6.24.1",
-    "webpack": "4.19.1",
-    "webpack-cli": "3.3.12",
-    "webpack-dev-server": "3.1.14"
-=======
     "@babel/cli": "^7.20.7",
     "@babel/core": "^7.20.12",
     "@babel/preset-env": "^7.20.2",
@@ -31,7 +19,6 @@
     "webpack-cli": "^5.0.1",
     "webpack-dev-server": "^4.11.1",
     "terser-webpack-plugin": "^5.3.7"
->>>>>>> be00993e
   },
   "scripts": {
     "webpack": "node node_modules/webpack/bin/webpack.js",
