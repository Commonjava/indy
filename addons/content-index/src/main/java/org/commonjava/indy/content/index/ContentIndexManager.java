--- conflicted
+++ resolved
@@ -33,110 +33,11 @@
 
     IndexedStorePath getIndexedStorePath( final StoreKey key, final String path );
 
-<<<<<<< HEAD
-    @Override
-    public void stop()
-            throws IndyLifecycleException
-    {
-        logger.debug( "Shutdown index cache" );
-        contentIndex.stop();
-    }
-
-    @Override
-    public int getBootPriority()
-    {
-        return 80;
-    }
-
-    @Override
-    public int getShutdownPriority()
-    {
-        return 95;
-    }
-
-    public boolean removeIndexedStorePath( String path, StoreKey key, Consumer<IndexedStorePath> pathConsumer )
-    {
-        IndexedStorePath topPath = new IndexedStorePath( key, path );
-        if ( contentIndex.remove( topPath ) != null )
-        {
-            logger.trace( "Remove index, key: {}", topPath );
-            if ( pathConsumer != null )
-            {
-                pathConsumer.accept( topPath );
-            }
-            return true;
-        }
-
-        logger.trace( "Remove index (NOT FOUND), key: {}", topPath );
-        return false;
-    }
-
-    public void deIndexStorePath( final StoreKey key, final String path )
-    {
-        IndexedStorePath toRemove = new IndexedStorePath( key, path );
-        IndexedStorePath val = contentIndex.remove( toRemove );
-        logger.trace( "De index{}, key: {}", ( val == null ? " (NOT FOUND)" : "" ), toRemove );
-    }
-
-    public IndexedStorePath getIndexedStorePath( final StoreKey key, final String path )
-    {
-        IndexedStorePath ispKey = new IndexedStorePath( key, path );
-        IndexedStorePath val = contentIndex.get( ispKey );
-        logger.trace( "Get index{}, key: {}", ( val == null ? " (NOT FOUND)" : "" ), ispKey );
-        return val;
-    }
-
-    public void indexTransferIn( Transfer transfer, StoreKey...topKeys )
-    {
-        if ( transfer != null && transfer.exists() )
-        {
-            indexPathInStores( transfer.getPath(), LocationUtils.getKey( transfer ), topKeys );
-        }
-    }
-=======
     void indexTransferIn( Transfer transfer, StoreKey... topKeys );
->>>>>>> 6dd550b7
 
     /**
      * When we store or retrieve content, index it for faster reference next time.
      */
-<<<<<<< HEAD
-    public void indexPathInStores( String path, StoreKey originKey, StoreKey... topKeys )
-    {
-            IndexedStorePath origin = new IndexedStorePath( originKey, path );
-            logger.trace( "Index, key: {}", origin );
-            contentIndex.put( origin, origin );
-
-            Set<StoreKey> keySet = new HashSet<>( Arrays.asList( topKeys ) );
-            keySet.forEach( (key)->{
-                IndexedStorePath isp = new IndexedStorePath( key, originKey, path );
-                logger.trace( "Index, key: {}, origin: {}", isp, originKey );
-                contentIndex.put( isp, origin );
-            } );
-    }
-
-    public void clearAllIndexedPathInStore( ArtifactStore store )
-    {
-        Set<IndexedStorePath> isps =
-                contentIndex.cacheKeySetByFilter( key -> key.getStoreKey().equals( store.getKey() ) );
-        if ( isps != null )
-        {
-            isps.forEach( isp -> contentIndex.remove( isp ) );
-        }
-        logger.trace( "Clear all indices in: {}, size: {}", store.getKey(), ( isps != null ? isps.size() : 0 ) );
-    }
-
-    public void clearAllIndexedPathWithOriginalStore( ArtifactStore originalStore )
-    {
-        Set<IndexedStorePath> isps =
-                contentIndex.cacheKeySetByFilter( key -> key.getOriginStoreKey().equals( originalStore.getKey() ) );
-        if ( isps != null )
-        {
-            isps.forEach( isp -> contentIndex.remove( isp ) );
-        }
-        logger.trace( "Clear all indices with origin: {}, size: {}", originalStore.getKey(), ( isps != null ? isps.size() : 0 ) );
-    }
-=======
     void indexPathInStores( String path, StoreKey originKey, StoreKey... topKeys );
 
     void clearAllIndexedPathInStore( ArtifactStore store );
@@ -144,35 +45,13 @@
     void clearAllIndexedPathWithOriginalStore( ArtifactStore originalStore );
 
     void clearAllIndexedPathInStoreWithOriginal(ArtifactStore store, ArtifactStore originalStore);
->>>>>>> 6dd550b7
 
     /**
      * <b>NOT Recursive</b>. This assumes you've recursed the group membership structure beforehand, using
      * {@link org.commonjava.indy.data.ArtifactStoreQuery#getGroupsAffectedBy(Collection)} to find the set of {@link Group} instances for which
      * the path should be cleared.
      */
-<<<<<<< HEAD
-    public void clearIndexedPathFrom( String path, Set<Group> groups, Consumer<IndexedStorePath> pathConsumer )
-    {
-        if ( groups == null || groups.isEmpty() )
-        {
-            return;
-        }
-
-        groups.forEach( (group)->{
-            logger.trace( "Clearing path: '{}' from content index, group: {}", path, group.getName() );
-
-            // if we remove an indexed path, it SHOULD mean there was content. If not, we should delete the NFC entry.
-            if ( !removeIndexedStorePath( path, group.getKey(), pathConsumer ) )
-            {
-                ConcreteResource resource = new ConcreteResource( LocationUtils.toLocation( group ), path );
-                nfc.clearMissing( resource );
-            }
-        } );
-    }
-=======
     void clearIndexedPathFrom( String path, Set<Group> groups, Consumer<IndexedStorePath> pathConsumer );
->>>>>>> 6dd550b7
 
     String getStrategyPath( final StoreKey key, final String rawPath );
 }