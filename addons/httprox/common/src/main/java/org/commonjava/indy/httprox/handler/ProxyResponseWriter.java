--- conflicted
+++ resolved
@@ -28,12 +28,8 @@
 import org.commonjava.indy.httprox.conf.TrackingType;
 import org.commonjava.indy.httprox.keycloak.KeycloakProxyAuthenticator;
 import org.commonjava.indy.httprox.util.HttpConduitWrapper;
-<<<<<<< HEAD
-import org.commonjava.indy.inject.IndyData;
+import org.commonjava.indy.model.core.AccessChannel;
 import org.commonjava.indy.model.core.ArtifactStore;
-=======
-import org.commonjava.indy.model.core.AccessChannel;
->>>>>>> b2f06317
 import org.commonjava.indy.model.core.RemoteRepository;
 import org.commonjava.indy.subsys.http.HttpWrapper;
 import org.commonjava.indy.subsys.http.util.UserPass;
@@ -58,7 +54,6 @@
 import static org.commonjava.indy.httprox.util.HttpProxyConstants.OPTIONS_METHOD;
 import static org.commonjava.indy.httprox.util.HttpProxyConstants.PROXY_AUTHENTICATE_FORMAT;
 import static org.commonjava.indy.httprox.util.HttpProxyConstants.PROXY_REPO_PREFIX;
-import static org.commonjava.indy.model.core.PathStyle.hashed;
 
 public final class ProxyResponseWriter
                 implements ChannelListener<ConduitStreamSinkChannel>
@@ -88,12 +83,8 @@
 
     public ProxyResponseWriter( final HttproxConfig config, final StoreDataManager storeManager,
                                 final ContentController contentController,
-<<<<<<< HEAD
                                 KeycloakProxyAuthenticator proxyAuthenticator, CacheProvider cacheProvider,
                                 ProxyRepositoryCreator repoCreator )
-=======
-                                final KeycloakProxyAuthenticator proxyAuthenticator, final CacheProvider cacheProvider )
->>>>>>> b2f06317
     {
         this.config = config;
         this.contentController = contentController;
