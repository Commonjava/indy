--- conflicted
+++ resolved
@@ -61,20 +61,13 @@
     @KojiTagInfoCache
     @Produces
     @ApplicationScoped
-<<<<<<< HEAD
-    public BasicCacheHandle<Integer, List<KojiTagInfo>> kojiTagInfoCache()
-=======
     public BasicCacheHandle<Integer, KojiTagInfoEntry> kojiTagInfoCache()
->>>>>>> 4997e6e5
     {
         if ( remoteConfiguration.isEnabled() )
         {
             List<BaseMarshaller> marshallers = new ArrayList<>();
             marshallers.add( new KojiTagInfoMarshaller() );
-<<<<<<< HEAD
-=======
             marshallers.add( new KojiTagInfoEntryMarshaller() );
->>>>>>> 4997e6e5
             cacheProducer.registerProtoAndMarshallers( "koji_taginfo.proto", marshallers );
         }
         return cacheProducer.getBasicCache( "koji-tags" );
