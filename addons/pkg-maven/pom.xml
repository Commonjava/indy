<?xml version="1.0" encoding="UTF-8"?>
<!--

    Copyright (C) 2011-2020 Red Hat, Inc. (https://github.com/Commonjava/indy)

    Licensed under the Apache License, Version 2.0 (the "License");
    you may not use this file except in compliance with the License.
    You may obtain a copy of the License at

            http://www.apache.org/licenses/LICENSE-2.0

    Unless required by applicable law or agreed to in writing, software
    distributed under the License is distributed on an "AS IS" BASIS,
    WITHOUT WARRANTIES OR CONDITIONS OF ANY KIND, either express or implied.
    See the License for the specific language governing permissions and
    limitations under the License.

-->
<project xmlns="http://maven.apache.org/POM/4.0.0" xmlns:xsi="http://www.w3.org/2001/XMLSchema-instance"
         xsi:schemaLocation="http://maven.apache.org/POM/4.0.0 http://maven.apache.org/xsd/maven-4.0.0.xsd">
  <parent>
    <artifactId>indy-addons</artifactId>
    <groupId>org.commonjava.indy</groupId>
<<<<<<< HEAD
    <version>2.7.0-SNAPSHOT</version>
=======
    <version>2.7.6-SNAPSHOT</version>
>>>>>>> c7f05f92
  </parent>
  <modelVersion>4.0.0</modelVersion>

  <artifactId>indy-pkg-maven</artifactId>
  <packaging>pom</packaging>

  <name>Indy :: Add-Ons :: Package-Maven :: Parent</name>

  <modules>
    <module>common</module>
    <module>ftests</module>
    <module>jaxrs</module>
  </modules>


</project><|MERGE_RESOLUTION|>--- conflicted
+++ resolved
@@ -21,11 +21,7 @@
   <parent>
     <artifactId>indy-addons</artifactId>
     <groupId>org.commonjava.indy</groupId>
-<<<<<<< HEAD
-    <version>2.7.0-SNAPSHOT</version>
-=======
     <version>2.7.6-SNAPSHOT</version>
->>>>>>> c7f05f92
   </parent>
   <modelVersion>4.0.0</modelVersion>
 
