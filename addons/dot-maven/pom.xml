<?xml version="1.0"?>
<!--

    Copyright (C) 2011-2020 Red Hat, Inc. (https://github.com/Commonjava/indy)

    Licensed under the Apache License, Version 2.0 (the "License");
    you may not use this file except in compliance with the License.
    You may obtain a copy of the License at

            http://www.apache.org/licenses/LICENSE-2.0

    Unless required by applicable law or agreed to in writing, software
    distributed under the License is distributed on an "AS IS" BASIS,
    WITHOUT WARRANTIES OR CONDITIONS OF ANY KIND, either express or implied.
    See the License for the specific language governing permissions and
    limitations under the License.

-->
<project xmlns="http://maven.apache.org/POM/4.0.0" xmlns:xsi="http://www.w3.org/2001/XMLSchema-instance" xsi:schemaLocation="http://maven.apache.org/POM/4.0.0 http://maven.apache.org/xsd/maven-4.0.0.xsd">
  <modelVersion>4.0.0</modelVersion>
  <parent>
    <groupId>org.commonjava.indy</groupId>
    <artifactId>indy-addons</artifactId>
<<<<<<< HEAD
    <version>2.5.1-SNAPSHOT</version>
=======
    <version>2.5.2</version>
>>>>>>> 97cf327f
  </parent>
  
  <artifactId>indy-dot-maven</artifactId>
  <packaging>pom</packaging>
  <name>Indy :: Add-Ons :: Dot-Maven (.m2 WebDAV) :: Parent</name>
  
  <modules>
    <module>common</module>
    <module>jaxrs</module>
    <module>ftests</module>
  </modules>
  
</project><|MERGE_RESOLUTION|>--- conflicted
+++ resolved
@@ -21,11 +21,7 @@
   <parent>
     <groupId>org.commonjava.indy</groupId>
     <artifactId>indy-addons</artifactId>
-<<<<<<< HEAD
-    <version>2.5.1-SNAPSHOT</version>
-=======
     <version>2.5.2</version>
->>>>>>> 97cf327f
   </parent>
   
   <artifactId>indy-dot-maven</artifactId>
