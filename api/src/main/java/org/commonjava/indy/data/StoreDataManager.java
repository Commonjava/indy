--- conflicted
+++ resolved
@@ -136,8 +136,6 @@
      * Stream of StoreKey instances present in the system.
      */
     Stream<StoreKey> streamArtifactStoreKeys();
-<<<<<<< HEAD
-=======
 
     Set<StoreKey> getStoreKeysByPkg( String pkg );
 
@@ -178,5 +176,4 @@
         }
 
     }
->>>>>>> 3f78c312
 }