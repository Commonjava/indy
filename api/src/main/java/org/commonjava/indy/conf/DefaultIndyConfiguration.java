/**
 * Copyright (C) 2011-2020 Red Hat, Inc. (https://github.com/Commonjava/indy)
 *
 * Licensed under the Apache License, Version 2.0 (the "License");
 * you may not use this file except in compliance with the License.
 * You may obtain a copy of the License at
 *
 *         http://www.apache.org/licenses/LICENSE-2.0
 *
 * Unless required by applicable law or agreed to in writing, software
 * distributed under the License is distributed on an "AS IS" BASIS,
 * WITHOUT WARRANTIES OR CONDITIONS OF ANY KIND, either express or implied.
 * See the License for the specific language governing permissions and
 * limitations under the License.
 */
package org.commonjava.indy.conf;

import org.commonjava.propulsor.config.annotation.ConfigName;
import org.commonjava.propulsor.config.annotation.SectionName;
import org.slf4j.Logger;
import org.slf4j.LoggerFactory;

import javax.enterprise.context.ApplicationScoped;
import java.io.File;
import java.io.InputStream;
import java.util.Properties;

import static org.apache.commons.lang.StringUtils.isBlank;
import static org.apache.commons.lang.StringUtils.isEmpty;

@SectionName
@ApplicationScoped
public class DefaultIndyConfiguration
    implements IndyConfiguration, IndyConfigInfo, SystemPropertyProvider
{

    public static final int DEFAULT_PASSTHROUGH_TIMEOUT_SECONDS = 300;

    public static final int DEFAULT_NOT_FOUND_CACHE_TIMEOUT_SECONDS = 10800; // 3 hours

    public static final int DEFAULT_REQUEST_TIMEOUT_SECONDS = 30; // 5 seconds (previous) is crazy on most normal networks

    public static final int DEFAULT_STORE_DISABLE_TIMEOUT_SECONDS = 1800; // 30 minutes

    public static final int DEFAULT_NFC_EXPIRATION_SWEEP_MINUTES = 30;

    public static final int DEFAULT_NFC_MAX_RESULT_SET_SIZE = 5000;

    public static final Boolean DEFAULT_ALLOW_REMOTE_LIST_DOWNLOAD = false;

    public static final int DEFAULT_REMOTE_METADATA_TIMEOUT_SECONDS = 86400;

    public static final int DEFAULT_FORKJOINPOOL_COMMON_PARALLELISM = 48;

    public static final String ISPN_NFC_PROVIDER = "ispn";

    public static final String CASSANDRA_NFC_PROVIDER = "cassandra";

    public static final String DEFAULT_NFC_PROVIDER = ISPN_NFC_PROVIDER;

    public static final Boolean DEFAULT_STANDALONE = false;

    public static final String DEFAULT_DISPOSABLE_STORE_PATTERN = ".*test.*";

    private Integer passthroughTimeoutSeconds;

    private Integer notFoundCacheTimeoutSeconds;

    private Integer requestTimeoutSeconds;

    private Integer storeDisableTimeoutSeconds;

    private String nfcProvider;

    private Integer nfcExpirationSweepMinutes;

    private Integer nfcMaxResultSetSize;

    private Integer remoteMetadataTimeoutSeconds;

    private String mdcHeaders;

    private Integer forkJoinPoolCommonParallelism;

    private Boolean allowRemoteListDownload;

    private Boolean clusterEnabled;

    private String nodeId;

    private String affectedGroupsExcludeFilter;

    private int fileSystemContainingBatchSize = 100; // default

    private String cacheKeyspace = "indycache"; // default

    private Boolean standalone;

    private boolean repositoryFilterEnabled;

<<<<<<< HEAD
=======
    private String disposableStorePattern;

>>>>>>> 231bd5e8
    public DefaultIndyConfiguration()
    {
    }

    @Override
    public String getNodeId()
    {
        return nodeId == null ? getDefaultNodeId() : nodeId;
    }

    private String getDefaultNodeId()
    {
        Logger logger = LoggerFactory.getLogger( getClass() );

        String nodeId = System.getenv( "HOSTNAME" );
        if ( isBlank( nodeId ) )
        {
            nodeId = System.getenv( "HOST" );
        }

        if ( isBlank( nodeId ) )
        {
            // Windows uses %COMPUTERNAME% instead of hostanme, apparently
            nodeId = System.getenv( "COMPUTERNAME" );
        }

        if ( isBlank( nodeId ) )
        {
            logger.warn( "No nodeId found! Using 'localhost'." );
            nodeId = "localhost";
        }

        return nodeId;
    }

    @ConfigName( IndyConfiguration.PROP_NODE_ID )
    public void setNodeId( String nodeId )
    {
        this.nodeId = nodeId;
    }

    @Override
    public int getPassthroughTimeoutSeconds()
    {
        return passthroughTimeoutSeconds == null ? DEFAULT_PASSTHROUGH_TIMEOUT_SECONDS : passthroughTimeoutSeconds;
    }

    @ConfigName( "passthrough.timeout" )
    public void setPassthroughTimeoutSeconds( final int seconds )
    {
        passthroughTimeoutSeconds = seconds;
    }

    @Override
    public String getNfcProvider()
    {
        return nfcProvider == null ? DEFAULT_NFC_PROVIDER : nfcProvider;
    }

    @ConfigName( "nfc.provider" )
    public void setNfcProvider( String nfcProvider )
    {
        this.nfcProvider = nfcProvider;
    }

    @ConfigName( "nfc.timeout" )
    public void setNotFoundCacheTimeoutSeconds( final int seconds )
    {
        notFoundCacheTimeoutSeconds = seconds;
    }

    @ConfigName( "mdc.headers" )
    public void setMDCHeaders( final String headers )
    {
        mdcHeaders = headers;
    }

    @Override
    public String getMdcHeaders()
    {
        return mdcHeaders;
    }

    @Override
    public int getNotFoundCacheTimeoutSeconds()
    {
        return notFoundCacheTimeoutSeconds == null ? DEFAULT_NOT_FOUND_CACHE_TIMEOUT_SECONDS : notFoundCacheTimeoutSeconds;
    }

    @Override
    public int getRequestTimeoutSeconds()
    {
        return requestTimeoutSeconds == null ? DEFAULT_REQUEST_TIMEOUT_SECONDS : requestTimeoutSeconds;
    }

    @ConfigName( "request.timeout" )
    public void setRequestTimeoutSeconds( final Integer requestTimeoutSeconds )
    {
        this.requestTimeoutSeconds = requestTimeoutSeconds;
    }

    @Override
    public int getStoreDisableTimeoutSeconds()
    {
        return storeDisableTimeoutSeconds == null ? DEFAULT_STORE_DISABLE_TIMEOUT_SECONDS : storeDisableTimeoutSeconds;
    }

    @ConfigName( "nfc.sweep.minutes" )
    public void setDefaultNfcExpirationSweepMinutes( final int minutes )
    {
        this.nfcExpirationSweepMinutes = minutes;
    }

    @ConfigName( "nfc.maxresultsetsize" )
    public void setDefaultNfcMaxResultSetSize( final int size )
    {
        this.nfcMaxResultSetSize = size;
    }

    @Override
    public int getNfcExpirationSweepMinutes()
    {
        return nfcExpirationSweepMinutes == null ? DEFAULT_NFC_EXPIRATION_SWEEP_MINUTES : nfcExpirationSweepMinutes;
    }

    @Override
    public int getNfcMaxResultSetSize()
    {
        return nfcMaxResultSetSize == null ? DEFAULT_NFC_MAX_RESULT_SET_SIZE : nfcMaxResultSetSize;
    }

    @Override
    public File getIndyHomeDir()
    {
        return getSyspropDir( IndyConfigFactory.INDY_HOME_PROP );
    }

    @Override
    public File getIndyConfDir()
    {
        return getSyspropDir( IndyConfigFactory.CONFIG_DIR_PROP );
    }

    @Override
    public Boolean isAllowRemoteListDownload()
    {
        return allowRemoteListDownload == null ? DEFAULT_ALLOW_REMOTE_LIST_DOWNLOAD : allowRemoteListDownload;
    }

    @ConfigName( "remote.list.download.enabled" )
    public void setAllowRemoteListDownload( Boolean allowRemoteListDownload )
    {
        this.allowRemoteListDownload = allowRemoteListDownload;
    }

    @Override
    public String getDisposableStorePattern()
    {
        return disposableStorePattern == null ? DEFAULT_DISPOSABLE_STORE_PATTERN : disposableStorePattern;
    }

    @ConfigName( "disposable.store.pattern" )
    public void setDisposableStorePattern( String disposableStorePattern )
    {
        this.disposableStorePattern = disposableStorePattern;
    }

    private File getSyspropDir( final String property )
    {
        String dir = System.getProperty( property );
        return isEmpty(dir) ? null : new File( dir );
    }

    @ConfigName( "store.disable.timeout" )
    public void setStoreDisableTimeoutSeconds( final Integer storeDisableTimeoutSeconds )
    {
        this.storeDisableTimeoutSeconds = storeDisableTimeoutSeconds;
    }

    @Override
    public int getRemoteMetadataTimeoutSeconds()
    {
        return remoteMetadataTimeoutSeconds == null ?
                DEFAULT_REMOTE_METADATA_TIMEOUT_SECONDS :
                remoteMetadataTimeoutSeconds;
    }

    @Override
    public int getForkJoinPoolCommonParallelism()
    {
        return forkJoinPoolCommonParallelism == null ? DEFAULT_FORKJOINPOOL_COMMON_PARALLELISM : forkJoinPoolCommonParallelism;
    }

    @Override
    public boolean isClusterEnabled()
    {
        return clusterEnabled == null ? false : clusterEnabled;
    }

    @ConfigName( "cache.keyspace" )
    public void setCacheKeyspace( String cacheKeyspace )
    {
        this.cacheKeyspace = cacheKeyspace;
    }

    @Override
    public String getCacheKeyspace()
    {
        return cacheKeyspace;
    }

    @ConfigName( "cluster.enabled" )
    public void setClusterEnabled( Boolean clusterEnabled )
    {
        this.clusterEnabled = clusterEnabled;
    }

    @ConfigName( "forkjoinpool.common.parallelism" )
    public void setForkJoinPoolCommonParallelism( Integer forkJoinPoolCommonParallelism )
    {
        this.forkJoinPoolCommonParallelism = forkJoinPoolCommonParallelism;
    }

    @ConfigName( "remote.metadata.timeout" )
    public void setRemoteMetadataTimeoutSeconds( Integer remoteMetadataTimeoutSeconds )
    {
        this.remoteMetadataTimeoutSeconds = remoteMetadataTimeoutSeconds;
    }

    @Override
    public String getAffectedGroupsExcludeFilter()
    {
        return affectedGroupsExcludeFilter;
    }

    @ConfigName( "affected.groups.exclude" )
    public void setAffectedGroupsExcludeFilter( String affectedGroupsExcludeFilter )
    {
        this.affectedGroupsExcludeFilter = affectedGroupsExcludeFilter;
    }

    @Override
    public int getFileSystemContainingBatchSize()
    {
        return fileSystemContainingBatchSize;
    }

    @ConfigName( "filesystem.containing.batch.size" )
    public void setFileSystemContainingBatchSize( int fileSystemContainingBatchSize )
    {
        this.fileSystemContainingBatchSize = fileSystemContainingBatchSize;
    }

    @Override
    public Boolean isStandalone()
    {
        return this.standalone == null ? DEFAULT_STANDALONE : this.standalone;
    }

    @ConfigName( "repository.filter.enabled" )
    public void setRepositoryFilterEnabled( boolean repositoryFilterEnabled )
    {
        this.repositoryFilterEnabled = repositoryFilterEnabled;
    }

    @Override
    public boolean isRepositoryFilterEnabled()
    {
        return repositoryFilterEnabled;
    }

    @ConfigName( "standalone" )
    public void setStandalone( Boolean standalone )
    {
        this.standalone = standalone;
    }

    @Override
    public String getDefaultConfigFileName()
    {
        return IndyConfigInfo.APPEND_DEFAULTS_TO_MAIN_CONF;
    }

    @Override
    public InputStream getDefaultConfig()
    {
        return Thread.currentThread().getContextClassLoader().getResourceAsStream( "default-main.conf" );
    }

    @Override
    public Properties getSystemPropertyAdditions()
    {
        Properties props = new Properties();
        props.setProperty( PROP_NODE_ID, getNodeId() );

        return props;
    }


}<|MERGE_RESOLUTION|>--- conflicted
+++ resolved
@@ -98,11 +98,8 @@
 
     private boolean repositoryFilterEnabled;
 
-<<<<<<< HEAD
-=======
     private String disposableStorePattern;
 
->>>>>>> 231bd5e8
     public DefaultIndyConfiguration()
     {
     }
