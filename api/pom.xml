<!--

    Copyright (C) 2011-2023 Red Hat, Inc. (https://github.com/Commonjava/indy)

    Licensed under the Apache License, Version 2.0 (the "License");
    you may not use this file except in compliance with the License.
    You may obtain a copy of the License at

            http://www.apache.org/licenses/LICENSE-2.0

    Unless required by applicable law or agreed to in writing, software
    distributed under the License is distributed on an "AS IS" BASIS,
    WITHOUT WARRANTIES OR CONDITIONS OF ANY KIND, either express or implied.
    See the License for the specific language governing permissions and
    limitations under the License.

-->
<project xmlns="http://maven.apache.org/POM/4.0.0" xmlns:xsi="http://www.w3.org/2001/XMLSchema-instance" xsi:schemaLocation="http://maven.apache.org/POM/4.0.0 http://maven.apache.org/xsd/maven-4.0.0.xsd">
  <modelVersion>4.0.0</modelVersion>

  <parent>
    <groupId>org.commonjava.indy</groupId>
    <artifactId>indy-parent</artifactId>
<<<<<<< HEAD
    <version>3.2.3</version>
=======
    <version>3.3.1</version>
>>>>>>> 8f10c782
  </parent>

  <artifactId>indy-api</artifactId>
  <name>Indy :: API</name>

  <dependencies>
    <dependency>
      <groupId>org.commonjava.indy.service</groupId>
      <artifactId>indy-model-core-java</artifactId>
    </dependency>
    <dependency>
      <groupId>org.commonjava.propulsor.config</groupId>
      <artifactId>propulsor-configuration-core</artifactId>
    </dependency>
    <dependency>
      <groupId>org.apache.commons</groupId>
      <artifactId>commons-lang3</artifactId>
    </dependency>
    <dependency>
      <groupId>org.commonjava.maven.galley</groupId>
      <artifactId>galley-transport-httpclient</artifactId>
    </dependency>
    <dependency>
      <groupId>org.commonjava.maven.galley</groupId>
      <artifactId>galley-core</artifactId>
    </dependency>
    <dependency>
      <groupId>com.fasterxml.jackson.core</groupId>
      <artifactId>jackson-core</artifactId>
    </dependency>
    <dependency>
      <groupId>com.fasterxml.jackson.core</groupId>
      <artifactId>jackson-databind</artifactId>
    </dependency>
    <dependency>
      <groupId>javax.activation</groupId>
      <artifactId>javax.activation-api</artifactId>
    </dependency>
    <dependency>
      <groupId>org.commonjava.util</groupId>
      <artifactId>o11yphant-trace-api</artifactId>
    </dependency>
  </dependencies>

</project><|MERGE_RESOLUTION|>--- conflicted
+++ resolved
@@ -21,11 +21,7 @@
   <parent>
     <groupId>org.commonjava.indy</groupId>
     <artifactId>indy-parent</artifactId>
-<<<<<<< HEAD
-    <version>3.2.3</version>
-=======
     <version>3.3.1</version>
->>>>>>> 8f10c782
   </parent>
 
   <artifactId>indy-api</artifactId>
